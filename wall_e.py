--- conflicted
+++ resolved
@@ -1110,12 +1110,8 @@
 
         raise SuccessMessage(branches=self.destination_branches,
                              issue=self.source_branch.jira_issue_key,
-<<<<<<< HEAD
-                             author=self.author,
+                             author=self.author_display_name,
                              active_options=self._get_active_options())
-=======
-                             author=self.author_display_name)
->>>>>>> 9f52e05c
 
 
 def setup_parser():
