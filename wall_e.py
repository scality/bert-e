#!/usr/bin/env python
# -*- coding: utf-8 -*-

import smtplib
import time
import traceback
import sys
import argparse
import re
import logging
import requests
from template_loader import render
from collections import OrderedDict

from bitbucket_api import (Repository as BitBucketRepository,
                           Client)
from git_api import Repository as GitRepository, Branch, MergeFailedException
from jira_api import JiraIssue
from wall_e_exceptions import (NotMyJobException,
                               PrefixCannotBeMergedException,
                               BranchDoesNotAcceptFeaturesException,
                               BranchNameInvalidException,
                               ConflictException,
                               CommentAlreadyExistsException,
                               NothingToDoException,
                               AuthorApprovalRequiredException,
                               PeerApprovalRequiredException,
                               BuildFailedException,
                               BuildNotStartedException,
                               BuildInProgressException,
                               WallE_Exception,
                               WallE_InternalException,
                               WallE_SilentException,
                               WallE_TemplateException,
                               ImproperEmailFormatException,
                               UnableToSendEmailException)

KNOWN_VERSIONS = OrderedDict([
    ('4.3', '4.3.18'),
    ('5.1', '5.1.4'),
    ('6.0', '6.0.0')])

JIRA_ISSUE_BRANCH_PREFIX = {
    'Epic': 'project',
    'Story': 'feature',
    'Bug': 'bugfix',
    'Improvement': 'improvement'}

WALL_E_USERNAME = 'scality_wall-e'


def setup_email(destination):
    """Check the capacity to send emails."""
    match_ = re.match("(?P<short_name>[^@]*)@.*", destination)
    if not match_:
        raise ImproperEmailFormatException("The specified email does "
                                           "not seem valid (%s)" % destination)
    try:
        smtplib.SMTP('localhost')
    except (smtplib.SMTPException, ConnectionRefusedError) as excp:
        raise UnableToSendEmailException("Unable to send email (%s)" % excp)


def send_email(destination, title, content):
    """Send some data by email."""
    match_ = re.match("(?P<short_name>[^@]*)@.*", destination)
    if not match_:
        raise ImproperEmailFormatException("The specified email does "
                                           "not seem valid (%s)" % destination)
    body = render('email_alert.md',
                  name=match_.group('short_name'),
                  subject=title,
                  content=content,
                  destination=destination)
    try:
        smtpObj = smtplib.SMTP('localhost')
        smtpObj.sendmail('wall_e@scality.com', [destination], body)
    except (smtplib.SMTPException, ConnectionRefusedError) as excp:
        raise UnableToSendEmailException("Unable to send email (%s)" % excp)


def confirm(question):
    input_ = raw_input(question + " Enter (y)es or (n)o: ")
    return input_ == "yes" or input_ == "y"


class ScalBranch(Branch):
    def __init__(self, name):
        Branch.__init__(self, name)
        if '/' not in name:
            raise BranchNameInvalidException(name)


class DestinationBranch(ScalBranch):
    def __init__(self, name):
        ScalBranch.__init__(self, name)
        self.prefix, self.version = name.split('/', 1)
        if (self.prefix != 'development' or
                self.version not in KNOWN_VERSIONS.keys()):
            raise BranchNameInvalidException(name)

        self.impacted_versions = OrderedDict(
            [(version, release) for (version, release) in
                KNOWN_VERSIONS.items()
                if version >= self.version])


class FeatureBranch(ScalBranch):
    def __init__(self, name):
        ScalBranch.__init__(self, name)
        self.prefix, self.subname = name.split('/', 1)
        self.jira_issue_id = None
        match = re.match('(?P<issue_id>[A-Z]+-\d+).*', self.subname)
        if match:
            self.jira_issue_id = match.group('issue_id')
        else:
            logging.warning('%s does not contain a correct '
                            'issue id number', self.name)
            # Fixme : send a comment instead ? or ignore the jira checks ?

    def merge_cascade(self, destination_branch):
        if self.prefix not in ['feature', 'bugfix', 'improvement']:
            raise PrefixCannotBeMergedException(source=self,
                                                destination=destination_branch)
        if (self.prefix == 'feature' and
                destination_branch.version in ['4.3', '5.1']):
            raise BranchDoesNotAcceptFeaturesException(
                source=self,
                destination=destination_branch)

        previous_feature_branch = self
        new_pull_requests = []
        for version in destination_branch.impacted_versions:
            integration_branch = (FeatureBranch('w/%s/%s/%s'
                                  % (version, self.prefix, self.subname)))
            try:
                (integration_branch
                 .update_or_create_and_merge(previous_feature_branch))
            except MergeFailedException:
                raise ConflictException(source=integration_branch,
                                        destination=previous_feature_branch)
            development_branch = DestinationBranch('development/' + version)
            try:
                integration_branch.merge(development_branch)
            except MergeFailedException:
                raise ConflictException(source=integration_branch,
                                        destination=development_branch)
            integration_branch.push()
            new_pull_requests.append((integration_branch, development_branch))
            previous_feature_branch = integration_branch
        return new_pull_requests


class WallE:
    def __init__(self, bitbucket_login, bitbucket_password, bitbucket_mail):
        self._bbconn = Client(bitbucket_login,
                              bitbucket_password, bitbucket_mail)
        self.original_pr = None

    def check_build_status(self, pr, key):
        try:
            build_state = self.bbrepo.get_build_status(
                revision=pr['source']['commit']['hash'],
                key=key
            )['state']
        except requests.exceptions.HTTPError as e:
            if e.response.status_code == 404:
                raise BuildNotStartedException(pr['id'])
            raise
        else:
            if build_state == 'FAILED':
                raise BuildFailedException(pr['id'])
            elif build_state == 'INPROGRESS':
                raise BuildInProgressException(pr['id'])

            assert build_state == 'SUCCESSFUL'

    def send_bitbucket_msg(self, pull_request_id, msg, no_comment=False,
                           interactive=False):
        logging.debug('considering sending %s: %s', pull_request_id, msg)
        if not self.original_pr:
            return
        # the last comment is the first
        for index, comment in enumerate(self.original_pr.get_comments()):
            if (comment['user']['username'] == WALL_E_USERNAME and
                    comment['content']['raw'] == msg):
                raise CommentAlreadyExistsException('The same comment has '
                                                    'already been posted by '
                                                    'Wall-E in the past. '
                                                    'Nothing to do here!')
            elif index > 10:
                # if wall-e doesn't do anything in the last 10 comments,
                # allow him to run again
                break
        if no_comment:
            logging.debug('not sending message due to no_comment being True.')
            return
        if interactive:
            print('%s: %s\n' % (pull_request_id, msg))
            if not confirm('Do you want to send this comment?'):
                return

        logging.info('SENDING MSG %s: %s', pull_request_id, msg)
        self.original_pr.add_comment(msg)

    def jira_checks(self, source_branch, destination_branch,
                    bypass_jira_version_check, bypass_jira_type_check):
        """performs checks using the Jira issue id specified in the source
        branch name"""
        if bypass_jira_version_check and bypass_jira_type_check:
            return

        if not source_branch.jira_issue_id:
            if destination_branch.version in ['6.0', 'trunk']:
                # We do not want to merge in maintenance branches without
                # proper ticket handling but it is OK for future releases.
                # FIXME : versions should not be hardcoded
                return

            raise WallE_Exception('You want to merge `%s` into a maintenance '
                                  'branch but this branch does not specify a '
                                  'Jira issue id' % (source_branch.name))

        issue = JiraIssue(issue_id=source_branch.jira_issue_id,
                          login='wall_e',
                          passwd=self._bbconn.auth.password)

        # Use parent task instead
        if issue.fields.issuetype.name == 'Sub-task':
            issue = JiraIssue(issue_id=issue.fields.parent.key,
                              login='wall_e',
                              passwd=self._bbconn.auth.password)

        # Fixme : add proper error handling
        # What happens when the issue does not exist ? -> comment on PR ?
        # What happens in case of network failure ? -> fail silently ?
        # What else can happen ?
        if not bypass_jira_type_check:
            issuetype = issue.fields.issuetype.name
            expected_prefix = JIRA_ISSUE_BRANCH_PREFIX.get(issuetype)
            if expected_prefix is None:
                raise WallE_InternalException('Jira issue: unknow type %r' %
                                              issuetype)
            if expected_prefix != source_branch.prefix:
                raise WallE_Exception('branch prefix name %r mismatches '
                                      'jira issue type field %r' %
                                      (source_branch.prefix, expected_prefix))

        if not bypass_jira_version_check:
            issue_versions = set([version.name for version in
                                  issue.fields.fixVersions])
            expect_versions = set(
                destination_branch.impacted_versions.values())
            if issue_versions != expect_versions:
                raise WallE_Exception("The issue 'Fix Version/s' field "
                                      "contains %s. It must contain: %s." %
                                      (', '.join(issue_versions),
                                       ', '.join(expect_versions)))

    def _handle_pull_request(self,
                             owner,
                             repo_slug,
                             pull_request_id,
                             bypass_peer_approval=False,
                             bypass_author_approval=False,
                             bypass_jira_version_check=False,
                             bypass_jira_type_check=False,
                             bypass_build_status=False,
                             reference_git_repo='',
                             no_comment=False,
                             interactive=False):

        self.bbrepo = BitBucketRepository(self._bbconn, owner=owner,
                                          repo_slug=repo_slug)
        self.repo_full_name = owner + '/' + repo_slug
        self.original_pr = (self.bbrepo
                            .get_pull_request(pull_request_id=pull_request_id))
        author = self.original_pr['author']['username']
        if self.original_pr['state'] != 'OPEN':  # REJECTED or FULFILLED
            raise NothingToDoException('The pull-request\'s state is "%s"'
                                       % self.original_pr['state'])

        # TODO: Check the size of the diff and issue warnings

        # TODO: Check build status

        # TODO: make it idempotent

        dst_brnch_name = self.original_pr['destination']['branch']['name']
        src_brnch_name = self.original_pr['source']['branch']['name']
        try:
            destination_branch = DestinationBranch(dst_brnch_name)
        except BranchNameInvalidException as e:
            logging.info('Destination branch %r not handled, ignore PR %s',
                         e.branch, pull_request_id)
            # Nothing to do
            raise NotMyJobException(src_brnch_name, dst_brnch_name)

        try:
            source_branch = FeatureBranch(
                self.original_pr['source']['branch']['name'])
        except BranchNameInvalidException as e:
            raise PrefixCannotBeMergedException(e.branch)

        if source_branch.prefix == 'hotfix':
            # hotfix branches are ignored, nothing todo
            logging.info("Ignore branch %r", source_branch.name)
            return

        if source_branch.prefix not in ['feature', 'bugfix', 'improvement']:
            raise PrefixCannotBeMergedException(source_branch.name)

        self.jira_checks(source_branch, destination_branch,
                         bypass_jira_version_check, bypass_jira_type_check)

        git_repo = GitRepository(self.bbrepo.get_git_url())
        git_repo.clone(reference_git_repo)

        git_repo.config('user.email', '"%s"'
                        % self._bbconn.mail)
        git_repo.config('user.name', '"Wall-E"')

        new_pull_requests = source_branch.merge_cascade(destination_branch)

        # Check parent PR: approval
        original_pr_is_approved_by_author = bypass_author_approval
        original_pr_is_approved_by_peer = bypass_peer_approval

        # NB: when author hasn't approved the PR, author isn't listed in
        # 'participants'
        for participant in self.original_pr['participants']:
            if not participant['approved']:
                continue
            if participant['user']['username'] == author:
                original_pr_is_approved_by_author = True
            else:
                original_pr_is_approved_by_peer = True

        if not original_pr_is_approved_by_author:
            raise AuthorApprovalRequiredException(pr=self.original_pr,
                                                  child_prs=None)

        if not original_pr_is_approved_by_peer:
            raise PeerApprovalRequiredException(pr=self.original_pr,
                                                child_prs=None)

        # Create integration PR
        child_prs = []
        for source_branch, destination_branch in new_pull_requests:
            title = ('[%s] #%s: %s'
                     % (destination_branch.name,
                        pull_request_id, self.original_pr['title']))

            description = render('pull_request_description.md',
                                 pr=self.original_pr)
            pr = (self.bbrepo
                  .create_pull_request(title=title,
                                       name='name',
                                       source={'branch':
                                               {'name':
                                                source_branch.name}},
                                       destination={'branch':
                                                    {'name':
                                                     destination_branch
                                                     .name}},
                                       close_source_branch=True,
                                       reviewers=[{'username': author}],
                                       description=description))
            child_prs.append(pr)

        # Check integration PR: approval
        for pr in child_prs:
            approved_by_author = bypass_author_approval
            approved_by_peer = bypass_peer_approval
            for participant in pr['participants']:
                if not participant['approved']:
                    continue
                if participant['user']['username'] == author:
                    approved_by_author = True
                else:
                    approved_by_peer = True

            if not approved_by_author:
                raise AuthorApprovalRequiredException(pr=self.original_pr,
                                                      child_prs=child_prs)

            if not approved_by_peer:
                raise PeerApprovalRequiredException(pr=self.original_pr,
                                                    child_prs=child_prs)

        # Check integration PR: build status
        for pr in child_prs:
            if not bypass_build_status:
                self.check_build_status(pr, 'jenkins_build')
                self.check_build_status(pr, 'jenkins_utest')

        if interactive and not confirm('Do you want to merge ?'):
            return

        for pr in child_prs:
            pr.merge()

    def handle_pull_request(self,
                            repo_owner,
                            repo_slug,
                            pull_request_id,
                            bypass_peer_approval=False,
                            bypass_author_approval=False,
                            bypass_jira_version_check=False,
                            bypass_jira_type_check=False,
                            bypass_build_status=False,
                            reference_git_repo='',
                            no_comment=False,
                            interactive=False,
                            alert_email=None):
        # TODO : This method should be a decorator instead
        try:
            self._handle_pull_request(repo_owner,
                                      repo_slug,
                                      pull_request_id,
                                      bypass_peer_approval,
                                      bypass_author_approval,
                                      bypass_jira_version_check,
                                      bypass_jira_type_check,
                                      bypass_build_status,
                                      reference_git_repo,
                                      no_comment,
                                      interactive)
        except (WallE_Exception, WallE_TemplateException) as excp:
            self.send_bitbucket_msg(pull_request_id, str(excp),
                                    no_comment=no_comment,
                                    interactive=interactive)
            print("Wall-E stopped")
            print("--------------")
            print(excp)
            # do not raise, normal program termination

        except WallE_SilentException as excp:
            print("Wall-E stopped")
            print("--------------")
            print(excp)
            # do not raise, normal program termination

        except:
            if alert_email:
                send_email(destination=alert_email,
                           title="[Wall-E] Unexpected termination "
                                 "(%s)" % time.asctime(),
                           content=traceback.format_exc())
            raise


def main():
    parser = (argparse
              .ArgumentParser(description='Merges bitbucket pull requests.'))
    parser.add_argument('pullrequest',
                        help='The ID of the pull request')
    parser.add_argument('password',
                        help='Wall-E\'s password [for Jira and Bitbucket]')
    parser.add_argument('--owner', default='scality',
                        help='The owner of the repo (default: scality)')
    parser.add_argument('--slug', default='ring',
                        help='The repo\'s slug (default: ring)')
    parser.add_argument('--bypass_author_approval', action='store_true',
                        help='Bypass the pull request author\'s approval')
    parser.add_argument('--bypass_peer_approval', action='store_true',
                        help='Bypass the pull request peer\'s approval')
    parser.add_argument('--bypass_jira_version_check', action='store_true',
                        help='Bypass the Jira fixVersions field check')
    parser.add_argument('--bypass_jira_type_check', action='store_true',
                        help='Bypass the Jira issueType field check')
    parser.add_argument('--bypass_build_status', action='store_true',
                        help='Bypass the build and test status')
    parser.add_argument('--reference_git_repo', default='',
                        help='Reference to a local version of the git repo '
                             'to improve cloning delay')
    parser.add_argument('--no_comment', action='store_true',
                        help='Do not add any comment to the pull request page')
    parser.add_argument('--interactive', action='store_true',
                        help='Ask before merging or sending comments')
<<<<<<< HEAD
    parser.add_argument('--alert_email', action='store', default=None,
                        help='Where to send notifications in case of '
                             'incorrect behaviour')

    args = parser.parse_args()

    if args.alert_email:
        try:
            setup_email(args.alert_email)
        except ImproperEmailFormatException:
            print("Invalid email (%s)" % args.alert_email)
            sys.exit(1)
        except UnableToSendEmailException:
            print("It appears I won't be able to send emails, please check "
                  "the email server.")
            sys.exit(1)

    wall_e = WallE('scality_wall-e', args.password, 'wall_e@scality.com')
=======
    parser.add_argument('-v', action='store_true', dest='verbose',
                        help='Verbose mode')

    args = parser.parse_args()

    if args.verbose:
        logging.basicConfig(level=logging.DEBUG)
    else:
        logging.basicConfig(level=logging.INFO)

    wall_e = WallE(WALL_E_USERNAME, args.password, 'wall_e@scality.com')
>>>>>>> 289596ab
    wall_e.handle_pull_request(repo_owner=args.owner,
                               repo_slug=args.slug,
                               pull_request_id=args.pullrequest,
                               bypass_author_approval=args.
                               bypass_author_approval,
                               bypass_peer_approval=args.bypass_peer_approval,
                               bypass_jira_version_check=args.
                               bypass_jira_version_check,
                               bypass_jira_type_check=args.
                               bypass_jira_type_check,
                               bypass_build_status=args.bypass_build_status,
                               reference_git_repo=args.reference_git_repo,
                               no_comment=args.no_comment,
                               interactive=args.interactive,
                               alert_email=args.alert_email)

if __name__ == '__main__':
    main()<|MERGE_RESOLUTION|>--- conflicted
+++ resolved
@@ -478,12 +478,18 @@
                         help='Do not add any comment to the pull request page')
     parser.add_argument('--interactive', action='store_true',
                         help='Ask before merging or sending comments')
-<<<<<<< HEAD
+    parser.add_argument('-v', action='store_true', dest='verbose',
+                        help='Verbose mode')
     parser.add_argument('--alert_email', action='store', default=None,
                         help='Where to send notifications in case of '
                              'incorrect behaviour')
 
     args = parser.parse_args()
+
+    if args.verbose:
+        logging.basicConfig(level=logging.DEBUG)
+    else:
+        logging.basicConfig(level=logging.INFO)
 
     if args.alert_email:
         try:
@@ -496,20 +502,8 @@
                   "the email server.")
             sys.exit(1)
 
-    wall_e = WallE('scality_wall-e', args.password, 'wall_e@scality.com')
-=======
-    parser.add_argument('-v', action='store_true', dest='verbose',
-                        help='Verbose mode')
-
-    args = parser.parse_args()
-
-    if args.verbose:
-        logging.basicConfig(level=logging.DEBUG)
-    else:
-        logging.basicConfig(level=logging.INFO)
-
     wall_e = WallE(WALL_E_USERNAME, args.password, 'wall_e@scality.com')
->>>>>>> 289596ab
+
     wall_e.handle_pull_request(repo_owner=args.owner,
                                repo_slug=args.slug,
                                pull_request_id=args.pullrequest,
