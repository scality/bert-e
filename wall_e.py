--- conflicted
+++ resolved
@@ -22,12 +22,8 @@
                                BuildFailedException,
                                BuildNotStartedException,
                                BuildInProgressException,
-<<<<<<< HEAD
-                               WallE_Exception)
-=======
                                WallE_Exception,
                                WallE_TemplateException)
->>>>>>> b9f95ee9
 
 
 KNOWN_VERSIONS = OrderedDict([
@@ -61,14 +57,8 @@
         if destination_branch.prefix != 'development':
             raise NotMyJobException(self.name, destination_branch.name)
         if self.prefix not in ['feature', 'bugfix', 'improvement']:
-<<<<<<< HEAD
-            raise PrefixCannotBeMergedException(
-                    source=self,
-                    destination=destination_branch)
-=======
             raise PrefixCannotBeMergedException(source=self,
                                                 destination=destination_branch)
->>>>>>> b9f95ee9
         if (self.prefix == 'feature' and
                 destination_branch.version in ['4.3', '5.1']):
             raise BranchDoesNotAcceptFeaturesException(
@@ -212,12 +202,8 @@
                      % (destination_branch.name,
                         pull_request_id, self.original_pr['title']))
 
-<<<<<<< HEAD
-            description = render('pull_request_description.md', pr=self.original_pr)
-=======
             description = render('pull_request_description.md',
                                  pr=self.original_pr)
->>>>>>> b9f95ee9
             pr = (self.bbrepo
                   .create_pull_request(title=title,
                                        name='name',
@@ -233,11 +219,7 @@
                                        description=description))
             self.child_prs.append(pr)
 
-<<<<<<< HEAD
-        for pr in prs:
-=======
         for pr in self.child_prs:
->>>>>>> b9f95ee9
             if not bypass_build_status:
                 try:
                     build_state = self.bbrepo.get_build_status(
@@ -304,11 +286,7 @@
                                       bypass_build_status,
                                       reference_git_repo,
                                       no_comment)
-<<<<<<< HEAD
-        except WallE_Exception as e:
-=======
         except (WallE_Exception, WallE_TemplateException) as e:
->>>>>>> b9f95ee9
             self.send_bitbucket_msg(pull_request_id, str(e),
                                     no_comment=no_comment)
             raise
