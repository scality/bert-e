#!/usr/bin/env python
# -*- coding: utf-8 -*-

import smtplib
import time
import traceback
import sys
import argparse
import re
import six

import logging
import requests
from template_loader import render
from collections import OrderedDict

from bitbucket_api import (Repository as BitBucketRepository,
                           Client)
from git_api import Repository as GitRepository, Branch, MergeFailedException
from jira_api import JiraIssue
from wall_e_exceptions import (NotMyJobException,
                               PrefixCannotBeMergedException,
                               BranchDoesNotAcceptFeaturesException,
                               BranchNameInvalidException,
                               ConflictException,
                               CommentAlreadyExistsException,
                               NothingToDoException,
                               AuthorApprovalRequiredException,
                               ParentNotFoundException,
                               PeerApprovalRequiredException,
                               BuildFailedException,
                               BuildNotStartedException,
                               BuildInProgressException,
                               WallE_Exception,
                               WallE_InternalException,
                               WallE_SilentException,
                               WallE_TemplateException,
                               ImproperEmailFormatException,
                               UnableToSendEmailException,
                               HelpException)

if six.PY3:
    raw_input = input

KNOWN_VERSIONS = OrderedDict([
    ('4.3', '4.3.18'),
    ('5.1', '5.1.4'),
    ('6.0', '6.0.0')
])

JIRA_ISSUE_BRANCH_PREFIX = {
    'Epic': 'project',
    'Story': 'feature',
    'Bug': 'bugfix',
    'Improvement': 'improvement'
}

WALL_E_USERNAME = 'scality_wall-e'
WALL_E_EMAIL = 'wall_e@scality.com'

RELEASE_ENGINEERS = [
    WALL_E_USERNAME,   # we need this for test purposes
    'anneharper',
    'bertrand_demiddelaer_scality',
    'ludovicmaillard',
    'mcolzi',
    'mouhamet7',
    'mvaude',
    'pierre_louis_bonicoli',
    'rayene_benrayana',
    'sylvain_killian',
]


class Option(object):
    """Wall-E options implementation.

    Wall-E uses options to activate additional functionality
    or alter the behaviour of existing functionality.

    An option is always set to False by default.

    It is activated either on the command line of wall_e.py,
    or by the users of a pull-request, by adding a special
    comment in the pull-request. The options then remain
    active until this comment is deleted.

    An option may require priviledges, in which case only
    members of RELEASE_ENGINEERS will be able to activate
    it.

    """
    def __init__(self, priviledged, help, value=False):
        self.value = value
        self.help = help
        self.priviledged = priviledged

    def set(self, value):
        self.value = value

    def is_set(self):
        return self.value


class Command(object):
    """Wall-E commands implementation.

    Wall-E uses commands to operate one-time actions.

    Commands are triggered by adding a comment in the
    pull-request.

    A command may require priviledges, in which case only
    members of RELEASE_ENGINEERS will be able to activate
    it.

    """
    def __init__(self, priviledged, help, handler):
        self.handler = handler
        self.help = help
        self.priviledged = priviledged


def setup_email(destination):
    """Check the capacity to send emails."""
    match_ = re.match("(?P<short_name>[^@]*)@.*", destination)
    if not match_:
        raise ImproperEmailFormatException("The specified email does "
                                           "not seem valid (%s)" % destination)
    try:
        smtplib.SMTP('localhost')
    except Exception as excp:
        raise UnableToSendEmailException("Unable to send email (%s)" % excp)


def send_email(destination, title, content):
    """Send some data by email."""
    match_ = re.match("(?P<short_name>[^@]*)@.*", destination)
    if not match_:
        raise ImproperEmailFormatException("The specified email does "
                                           "not seem valid (%s)" % destination)
    body = render('email_alert.md',
                  name=match_.group('short_name'),
                  subject=title,
                  content=content,
                  destination=destination,
                  email=WALL_E_EMAIL)
    smtpObj = smtplib.SMTP('localhost')
    smtpObj.sendmail(WALL_E_EMAIL, [destination], body)


def confirm(question):
    input_ = raw_input(question + " Enter (y)es or (n)o: ")
    return input_ == "yes" or input_ == "y"


class ScalBranch(Branch):
    def __init__(self, name):
        Branch.__init__(self, name)
        if '/' not in name:
            raise BranchNameInvalidException(name)


class DestinationBranch(ScalBranch):
    def __init__(self, name):
        ScalBranch.__init__(self, name)
        self.prefix, self.version = name.split('/', 1)
        if (self.prefix != 'development' or
                self.version not in KNOWN_VERSIONS.keys()):
            raise BranchNameInvalidException(name)

        self.impacted_versions = OrderedDict(
            [(version, release) for (version, release) in
                KNOWN_VERSIONS.items()
                if version >= self.version])


class FeatureBranch(ScalBranch):
    def __init__(self, name):
        ScalBranch.__init__(self, name)
        self.prefix, self.subname = name.split('/', 1)
        self.jira_issue_id = None
        match = re.match('(?P<issue_id>[A-Z]+-\d+).*', self.subname)
        if match:
            self.jira_issue_id = match.group('issue_id')
        else:
            logging.warning('%s does not contain a correct '
                            'issue id number', self.name)
            # Fixme : send a comment instead ? or ignore the jira checks ?

    def merge_cascade(self, destination_branch):
        if self.prefix not in ['feature', 'bugfix', 'improvement']:
            raise PrefixCannotBeMergedException(source=self,
                                                destination=destination_branch)
        if (self.prefix == 'feature' and
                destination_branch.version in ['4.3', '5.1']):
            raise BranchDoesNotAcceptFeaturesException(
                source=self,
                destination=destination_branch)

        previous_feature_branch = self
        new_pull_requests = []
        for version in destination_branch.impacted_versions:
            integration_branch = (FeatureBranch('w/%s/%s/%s'
                                  % (version, self.prefix, self.subname)))
            try:
                (integration_branch
                 .update_or_create_and_merge(previous_feature_branch))
            except MergeFailedException:
                raise ConflictException(source=integration_branch,
                                        destination=previous_feature_branch)
            development_branch = DestinationBranch('development/' + version)
            try:
                integration_branch.merge(development_branch)
            except MergeFailedException:
                raise ConflictException(source=integration_branch,
                                        destination=development_branch)
            integration_branch.push()
            new_pull_requests.append((integration_branch, development_branch))
            previous_feature_branch = integration_branch
        return new_pull_requests


class WallE:
    def __init__(self, bitbucket_login, bitbucket_password, bitbucket_mail,
                 owner, slug, pull_request_id, options, commands):
        self._bbconn = Client(bitbucket_login,
                              bitbucket_password, bitbucket_mail)
        self.bbrepo = BitBucketRepository(self._bbconn, owner=owner,
                                          repo_slug=slug)
        self.original_pr = (self.bbrepo
                            .get_pull_request(pull_request_id=pull_request_id))
<<<<<<< HEAD
        self.author = self.original_pr['author']['username']
        if WALL_E_USERNAME == self.author:
            res = re.search('(\d+)',
                            self.original_pr['description'])
            if not res.group():
                raise ParentNotFoundException('Not found')
            self.pull_request_id = res.group()
            self.original_pr = (self.bbrepo
                                .get_pull_request(pull_request_id=res.group()))
            self.author = self.original_pr['author']['username']
=======
        self.options = options
        self.commands = commands

    def option_is_set(self, name):
        if name not in self.options.keys():
            return False
        return self.options[name].is_set()
>>>>>>> 43c1452e

    def check_build_status(self, pr, key):
        if self.option_is_set('bypass_build_status'):
            return
        try:
            build_state = self.bbrepo.get_build_status(
                revision=pr['source']['commit']['hash'],
                key=key
            )['state']
        except requests.exceptions.HTTPError as e:
            if e.response.status_code == 404:
                raise BuildNotStartedException(pr['id'])
            raise
        else:
            if build_state == 'FAILED':
                raise BuildFailedException(pr['id'])
            elif build_state == 'INPROGRESS':
                raise BuildInProgressException(pr['id'])
            assert build_state == 'SUCCESSFUL'

    def find_bitbucket_comment(self,
                               username=None,
                               startswith=None,
                               max_history=None):
        # the last comment posted is the first in the list
        for index, comment in enumerate(self.original_pr.get_comments()):
            u = comment['user']['username']
            raw = comment['content']['raw']
            # python3
            if isinstance(username, str) and u != username:
                continue
            # python2
            if isinstance(username, list) and u not in username:
                continue
            if startswith and not raw.startswith(startswith):
                continue
            if max_history and index > max_history:
                return
            return comment

    def send_bitbucket_msg(self, msg, no_comment=False,
                           interactive=False):
        logging.debug('considering sending: %s', msg)

        if no_comment:
            logging.debug('not sending message due to no_comment being True.')
            return

        # if wall-e doesn't do anything in the last 10 comments,
        # allow him to run again
        if self.find_bitbucket_comment(username=WALL_E_USERNAME,
                                       startswith=msg,
                                       max_history=10):

            raise CommentAlreadyExistsException('The same comment has '
                                                'already been posted by '
                                                'Wall-E in the past. '
                                                'Nothing to do here!')

        if interactive:
            print('%s\n' % msg)
            if not confirm('Do you want to send this comment?'):
                return

        logging.info('SENDING MSG %s', msg)

        self.original_pr.add_comment(msg)

    def jira_checks(self, source_branch, destination_branch):
        """performs checks using the Jira issue id specified in the source
        branch name"""
        if (self.option_is_set('bypass_jira_version_check') and
                self.option_is_set('bypass_jira_type_check')):
            return

        if not source_branch.jira_issue_id:
            if destination_branch.version in ['6.0', 'trunk']:
                # We do not want to merge in maintenance branches without
                # proper ticket handling but it is OK for future releases.
                # FIXME : versions should not be hardcoded
                return

            raise WallE_Exception('You want to merge `%s` into a maintenance '
                                  'branch but this branch does not specify a '
                                  'Jira issue id' % (source_branch.name))

        issue = JiraIssue(issue_id=source_branch.jira_issue_id,
                          login='wall_e',
                          passwd=self._bbconn.auth.password)

        # Use parent task instead
        if issue.fields.issuetype.name == 'Sub-task':
            issue = JiraIssue(issue_id=issue.fields.parent.key,
                              login='wall_e',
                              passwd=self._bbconn.auth.password)

        # Fixme : add proper error handling
        # What happens when the issue does not exist ? -> comment on PR ?
        # What happens in case of network failure ? -> fail silently ?
        # What else can happen ?
        if not self.option_is_set('bypass_jira_type_check'):
            issuetype = issue.fields.issuetype.name
            expected_prefix = JIRA_ISSUE_BRANCH_PREFIX.get(issuetype)
            if expected_prefix is None:
                raise WallE_InternalException('Jira issue: unknow type %r' %
                                              issuetype)
            if expected_prefix != source_branch.prefix:
                raise WallE_Exception('branch prefix name %r mismatches '
                                      'jira issue type field %r' %
                                      (source_branch.prefix, expected_prefix))

        if not self.option_is_set('bypass_jira_version_check'):
            issue_versions = set([version.name for version in
                                  issue.fields.fixVersions])
            expect_versions = set(
                destination_branch.impacted_versions.values())
            if issue_versions != expect_versions:
                raise WallE_Exception("The issue 'Fix Version/s' field "
                                      "contains %s. It must contain: %s." %
                                      (', '.join(issue_versions),
                                       ', '.join(expect_versions)))

    def handle_pull_request(self, reference_git_repo='', no_comment=False,
                            interactive=False):

        if self.original_pr['state'] != 'OPEN':  # REJECTED or FULFILLED
            raise NothingToDoException('The pull-request\'s state is "%s"'
                                       % self.original_pr['state'])

        # must be called before any options is checked
        self.get_comments_options()

        self.handle_commands()

        # TODO: Check the size of the diff and issue warnings

        # TODO: Check build status

        # TODO: make it idempotent

        dst_brnch_name = self.original_pr['destination']['branch']['name']
        src_brnch_name = self.original_pr['source']['branch']['name']
        try:
            destination_branch = DestinationBranch(dst_brnch_name)
        except BranchNameInvalidException as e:
            logging.info('Destination branch %r not handled, ignore PR %s',
                         e.branch, self.original_pr['id'])
            # Nothing to do
            raise NotMyJobException(src_brnch_name, dst_brnch_name)

        try:
            source_branch = FeatureBranch(
                self.original_pr['source']['branch']['name'])
        except BranchNameInvalidException as e:
            raise PrefixCannotBeMergedException(e.branch)

        if source_branch.prefix == 'hotfix':
            # hotfix branches are ignored, nothing todo
            logging.info("Ignore branch %r", source_branch.name)
            return

        if source_branch.prefix not in ['feature', 'bugfix', 'improvement']:
            raise PrefixCannotBeMergedException(source_branch.name)

        self.jira_checks(source_branch, destination_branch)

        git_repo = GitRepository(self.bbrepo.get_git_url())
        git_repo.clone(reference_git_repo)

        git_repo.config('user.email', '"%s"'
                        % self._bbconn.mail)
        git_repo.config('user.name', '"Wall-E"')

        new_pull_requests = source_branch.merge_cascade(destination_branch)

        # Create integration PR
        child_prs = []
        for source_branch, destination_branch in new_pull_requests:
            title = ('[%s] #%s: %s'
                     % (destination_branch.name,
                        self.original_pr['id'], self.original_pr['title']))

            description = render('pull_request_description.md',
                                 pr=self.original_pr)
<<<<<<< HEAD
            pr = (self.bbrepo
                  .create_pull_request(title=title,
                                       name='name',
                                       source={'branch':
                                               {'name':
                                                source_branch.name}},
                                       destination={'branch':
                                                    {'name':
                                                     destination_branch
                                                     .name}},
                                       close_source_branch=True,
                                       reviewers=[{'username': self.author}],
                                       description=description))
=======
            pr = self.bbrepo.create_pull_request(
                title=title,
                name='name',
                source={'branch': {'name': source_branch.name}},
                destination={'branch': {'name': destination_branch.name}},
                close_source_branch=True,
                reviewers=[{'username': author}],
                description=description
            )
>>>>>>> 43c1452e
            child_prs.append(pr)

        # Check parent PR: approval
        self.check_approval(child_prs)

        # Check integration PR: build status
        for pr in child_prs:
            self.check_build_status(pr, 'jenkins_build')
            self.check_build_status(pr, 'jenkins_utest')

        if interactive and not confirm('Do you want to merge ?'):
            return

        for pr in child_prs:
            pr.merge()

    def check_options(self, author, keyword_list):
        logging.debug('checking keywords %s', keyword_list)

        for keyword in keyword_list:
            if keyword not in self.options.keys():
                logging.debug('ignoring keywords in this comment due to '
                              'an unknown keyword `%s`', keyword_list)
                return False

            limited_access = self.options[keyword].priviledged
            if limited_access and author not in RELEASE_ENGINEERS:
                logging.debug('ignoring keywords in this comment due to '
                              'unsufficient credentials `%s`', keyword_list)
                return False

        return True

    def get_comments_options(self):
        """Load settings from pull-request comments."""
        for index, comment in enumerate(self.original_pr.get_comments()):
            raw = comment['content']['raw']
            if not raw.strip().startswith('@%s' % WALL_E_USERNAME):
                continue

            logging.debug('Found a keyword comment: %s', raw)
            raw_cleaned = raw.strip()[len(WALL_E_USERNAME)+1:]

            author = comment['user']['username']
            if isinstance(author, list):
                # python2 returns a list
                if len(author) != 1:
                    continue
                author = author[0]

            # accept all options in the form:
            # @scality_wall-e option1 option2...
            # @scality_wall-e option1, option2, ...
            # @scality_wall-e: option1 - option2 - ...
            raw_cleaned = re.sub(r'[,.\-/:;|+]', ' ', raw_cleaned)
            regexp = r"\s*(?P<keywords>(\s+\w+)+)\s*$"
            match_ = re.match(regexp, raw_cleaned)
            if not match_:
                logging.warning('Keyword comment ignored. '
                                'Unknown format: %s', raw)
                continue

            keywords = match_.group('keywords').strip().split()

            if not self.check_options(author, keywords):
                logging.warning('Keyword comment ignored. '
                                'Checks failed: %s', raw)
                continue

            for keyword in keywords:
                self.options[keyword].set(True)

    def check_command(self, author, command):
        logging.debug('checking command %s', command)

        if command not in self.commands.keys():
            logging.debug('ignoring command in this comment due to '
                          'an unknown command `%s`', command)
            return False

        limited_access = self.commands[command].priviledged
        if limited_access and author not in RELEASE_ENGINEERS:
            logging.debug('ignoring command in this comment due to '
                          'unsufficient credentials `%s`', command)
            return False

        return True

    def handle_commands(self):
        """Detect the last command in pull-request comments and act on it."""
        for index, comment in enumerate(self.original_pr.get_comments()):
            author = comment['user']['username']
            if isinstance(author, list):
                # python2 returns a list
                if len(author) != 1:
                    continue
                author = author[0]

            # if Wall-E is the author of this comment, any previous command
            # has been treated or is outdated, since Wall-E replies to all
            # commands. The search is over.
            if author == WALL_E_USERNAME:
                return

            raw = comment['content']['raw']
            if not raw.strip().startswith('@%s' % WALL_E_USERNAME):
                continue

            logging.debug('Found a potential command comment: %s', raw)

            # accept all commands in the form:
            # @scality_wall-e command arg1 arg2 ...
            regexp = "@%s[\s:]*" % WALL_E_USERNAME
            raw_cleaned = re.sub(regexp, '', raw.strip())
            regexp = r"(?P<command>\w+)(?P<args>.*)$"
            match_ = re.match(regexp, raw_cleaned)
            if not match_:
                logging.warning('Command comment ignored. '
                                'Unknown format: %s' % raw)
                continue

            command = match_.group('command')

            if not self.check_command(author, command):
                logging.warning('Command comment ignored. '
                                'Checks failed: %s' % raw)
                continue

            # get command handler and execute it
            assert hasattr(self, self.commands[command].handler)
            handler = getattr(self, self.commands[command].handler)
            handler(match_.group('args'))

    def check_approval(self, child_prs):
        approved_by_author = self.option_is_set('bypass_author_approval')
        approved_by_peer = self.option_is_set('bypass_peer_approval')

        if approved_by_author and approved_by_peer:
            return

        # NB: when author hasn't approved the PR, author isn't listed in
        # 'participants'
        for participant in self.original_pr['participants']:
            if not participant['approved']:
                continue
<<<<<<< HEAD
            if participant['user']['username'] == self.author:
                original_pr_is_approved_by_author = True
=======
            author = self.original_pr['author']['username']
            if participant['user']['username'] == author:
                approved_by_author = True
>>>>>>> 43c1452e
            else:
                approved_by_peer = True

        if not approved_by_author:
            raise AuthorApprovalRequiredException(pr=self.original_pr,
                                                  child_prs=child_prs)

        if not approved_by_peer:
            raise PeerApprovalRequiredException(pr=self.original_pr,
                                                child_prs=child_prs)

    def print_help(self, args):
        raise HelpException('to do')


def main():
    parser = argparse.ArgumentParser(add_help=False,
                                     description='Merges bitbucket '
                                                 'pull requests.')
    bypass_author_approval_help = 'Bypass the pull request author\'s approval'
    bypass_author_peer_help = 'Bypass the pull request peer\'s approval'
    bypass_jira_version_check_help = 'Bypass the Jira Fix Version/s field check'
    bypass_jira_type_check_help = 'Bypass the Jira issue Type field check'
    bypass_build_status_help = 'Bypass the build and test status'

    parser.add_argument(
        '--bypass-author-approval', action='store_true', default=False,
        help=bypass_author_approval_help)
    parser.add_argument(
        '--bypass-peer-approval', action='store_true', default=False,
        help=bypass_author_peer_help)
    parser.add_argument(
        '--bypass-jira-version-check', action='store_true', default=False,
        help=bypass_jira_version_check_help)
    parser.add_argument(
        '--bypass-jira-type-check', action='store_true', default=False,
        help=bypass_jira_type_check_help)
    parser.add_argument(
        '--bypass-build-status', action='store_true', default=False,
        help=bypass_build_status_help)
    parser.add_argument(
        'pull_request_id',
        help='The ID of the pull request')
    parser.add_argument(
        'password',
        help='Wall-E\'s password [for Jira and Bitbucket]')
    parser.add_argument(
        '--reference-git-repo', default='',
        help='Reference to a local git repo to improve cloning delay')
    parser.add_argument(
        '--owner', default='scality',
        help='The owner of the repo (default: scality)')
    parser.add_argument(
        '--slug', default='ring',
        help='The repo\'s slug (default: ring)')
    parser.add_argument(
        '--interactive', action='store_true', default=False,
        help='Ask before merging or sending comments')
    parser.add_argument(
        '--no-comment', action='store_true', default=False,
        help='Do not add any comment to the pull request page')
    parser.add_argument(
        '-v', action='store_true', dest='verbose', default=False,
        help='Verbose mode')
    parser.add_argument(
        '--alert-email', action='store', default=None, type=str,
        help='Where to send notifications in case of '
             'incorrect behaviour')
    args = parser.parse_args()

    if args.verbose:
        logging.basicConfig(level=logging.DEBUG)
    else:
        logging.basicConfig(level=logging.INFO)

    if args.alert_email:
        try:
            setup_email(args.alert_email)
        except ImproperEmailFormatException:
            print("Invalid email (%s)" % args.alert_email)
            sys.exit(1)
        except UnableToSendEmailException:
            print("It appears I won't be able to send emails, please check "
                  "the email server.")
            sys.exit(1)

    options = {
        'bypass_peer_approval':
            Option(priviledged=True,
                   value=args.bypass_peer_approval,
                   help=bypass_author_approval_help),
        'bypass_author_approval':
            Option(priviledged=True,
                   value=args.bypass_author_approval,
                   help=bypass_author_peer_help),
        'bypass_jira_version_check':
            Option(priviledged=True,
                   value=args.bypass_jira_version_check,
                   help=bypass_jira_version_check_help),
        'bypass_jira_type_check':
            Option(priviledged=True,
                   value=args.bypass_jira_type_check,
                   help=bypass_jira_type_check_help),
        'bypass_build_status':
            Option(priviledged=True,
                   value=args.bypass_build_status,
                   help=bypass_build_status_help)
    }

    commands = {
        'help':
            Command(priviledged=False,
                    handler='print_help',
                    help='print Wall-E\'s manual in the pull-request')
    }

    wall_e = WallE(WALL_E_USERNAME, args.password, WALL_E_EMAIL,
                   args.owner, args.slug, args.pull_request_id,
                   options, commands)

    try:
        wall_e.handle_pull_request(
            reference_git_repo=args.reference_git_repo,
            no_comment=args.no_comment,
            interactive=args.interactive
        )

    except (WallE_Exception, WallE_TemplateException) as excp:
        wall_e.send_bitbucket_msg(str(excp),
                                  no_comment=args.no_comment,
                                  interactive=args.interactive)
        raise

    except WallE_SilentException as excp:
        raise

    except Exception:
        if args.alert_email:
            send_email(destination=args.alert_email,
                       title="[Wall-E] Unexpected termination "
                             "(%s)" % time.asctime(),
                       content=traceback.format_exc())
        raise


if __name__ == '__main__':
    main()<|MERGE_RESOLUTION|>--- conflicted
+++ resolved
@@ -230,7 +230,6 @@
                                           repo_slug=slug)
         self.original_pr = (self.bbrepo
                             .get_pull_request(pull_request_id=pull_request_id))
-<<<<<<< HEAD
         self.author = self.original_pr['author']['username']
         if WALL_E_USERNAME == self.author:
             res = re.search('(\d+)',
@@ -241,7 +240,6 @@
             self.original_pr = (self.bbrepo
                                 .get_pull_request(pull_request_id=res.group()))
             self.author = self.original_pr['author']['username']
-=======
         self.options = options
         self.commands = commands
 
@@ -249,7 +247,6 @@
         if name not in self.options.keys():
             return False
         return self.options[name].is_set()
->>>>>>> 43c1452e
 
     def check_build_status(self, pr, key):
         if self.option_is_set('bypass_build_status'):
@@ -434,31 +431,16 @@
 
             description = render('pull_request_description.md',
                                  pr=self.original_pr)
-<<<<<<< HEAD
-            pr = (self.bbrepo
-                  .create_pull_request(title=title,
-                                       name='name',
-                                       source={'branch':
-                                               {'name':
-                                                source_branch.name}},
-                                       destination={'branch':
-                                                    {'name':
-                                                     destination_branch
-                                                     .name}},
-                                       close_source_branch=True,
-                                       reviewers=[{'username': self.author}],
-                                       description=description))
-=======
+
             pr = self.bbrepo.create_pull_request(
                 title=title,
                 name='name',
                 source={'branch': {'name': source_branch.name}},
                 destination={'branch': {'name': destination_branch.name}},
                 close_source_branch=True,
-                reviewers=[{'username': author}],
+                reviewers=[{'username': self.author}],
                 description=description
             )
->>>>>>> 43c1452e
             child_prs.append(pr)
 
         # Check parent PR: approval
@@ -604,14 +586,8 @@
         for participant in self.original_pr['participants']:
             if not participant['approved']:
                 continue
-<<<<<<< HEAD
             if participant['user']['username'] == self.author:
                 original_pr_is_approved_by_author = True
-=======
-            author = self.original_pr['author']['username']
-            if participant['user']['username'] == author:
-                approved_by_author = True
->>>>>>> 43c1452e
             else:
                 approved_by_peer = True
 
