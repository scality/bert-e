--- conflicted
+++ resolved
@@ -39,7 +39,6 @@
     'Bug': 'bugfix',
     'Improvement': 'improvement'}
 
-<<<<<<< HEAD
 RELEASE_ENGINEERS = [
     'scality_wall-e',   # we need this for test purposes
     'anhnp',
@@ -53,9 +52,8 @@
     'sylvain_killian',
 ]
 
-=======
 WALL_E_USERNAME = 'scality_wall-e'
->>>>>>> 65c1b9dd
+
 
 def confirm(question):
     input_ = raw_input(question + " Enter (y)es or (n)o: ")
@@ -163,8 +161,6 @@
                                max_history=None):
         # the last comment posted is the first in the list
         for index, comment in enumerate(self.original_pr.get_comments()):
-<<<<<<< HEAD
-
             u = comment['user']['username']
             raw = comment['content']['raw']
             if username is str and u != username:
@@ -180,18 +176,6 @@
     def send_bitbucket_msg(self, msg, no_comment=False,
                            interactive=False):
         print('ABOUT TO SEND COMMENT : %s' % (msg))
-=======
-            if (comment['user']['username'] == WALL_E_USERNAME and
-                    comment['content']['raw'] == msg):
-                raise CommentAlreadyExistsException('The same comment has '
-                                                    'already been posted by '
-                                                    'Wall-E in the past. '
-                                                    'Nothing to do here!')
-            elif index > 10:
-                # if wall-e doesn't do anything in the last 10 comments,
-                # allow him to run again
-                break
->>>>>>> 65c1b9dd
         if no_comment:
             return
 
@@ -416,7 +400,6 @@
 
 
 def main():
-<<<<<<< HEAD
     global_parser = (argparse.ArgumentParser())
     global_parser.add_argument(
         '--bypass_author_approval', action='store_true',
@@ -460,7 +443,7 @@
         '--interactive', action='store_true',
         help='Ask before merging or sending comments')
     args = cmdline_parser.parse_args()
-    wall_e = WallE('scality_wall-e', args.password, 'wall_e@scality.com',
+    wall_e = WallE(WALL_E_USERNAME, args.password, 'wall_e@scality.com',
                    args.owner, args.slug, args.pull_request_id)
     comment_args = wall_e.get_comment_args()
     args = global_parser.parse_args(args=comment_args, namespace=args)
@@ -477,53 +460,6 @@
                                       no_comment=args.no_comment,
                                       interactive=args.interactive)
             raise
-=======
-    parser = (argparse
-              .ArgumentParser(description='Merges bitbucket pull requests.'))
-    parser.add_argument('pullrequest',
-                        help='The ID of the pull request')
-    parser.add_argument('password',
-                        help='Wall-E\'s password [for Jira and Bitbucket]')
-    parser.add_argument('--owner', default='scality',
-                        help='The owner of the repo (default: scality)')
-    parser.add_argument('--slug', default='ring',
-                        help='The repo\'s slug (default: ring)')
-    parser.add_argument('--bypass_author_approval', action='store_true',
-                        help='Bypass the pull request author\'s approval')
-    parser.add_argument('--bypass_peer_approval', action='store_true',
-                        help='Bypass the pull request peer\'s approval')
-    parser.add_argument('--bypass_jira_version_check', action='store_true',
-                        help='Bypass the Jira fixVersions field check')
-    parser.add_argument('--bypass_jira_type_check', action='store_true',
-                        help='Bypass the Jira issueType field check')
-    parser.add_argument('--bypass_build_status', action='store_true',
-                        help='Bypass the build and test status')
-    parser.add_argument('--reference_git_repo', default='',
-                        help='Reference to a local version of the git repo '
-                             'to improve cloning delay')
-    parser.add_argument('--no_comment', action='store_true',
-                        help='Do not add any comment to the pull request page')
-    parser.add_argument('--interactive', action='store_true',
-                        help='Ask before merging or sending comments')
-
-    args = parser.parse_args()
-
-    wall_e = WallE(WALL_E_USERNAME, args.password, 'wall_e@scality.com')
-    wall_e.handle_pull_request(repo_owner=args.owner,
-                               repo_slug=args.slug,
-                               pull_request_id=args.pullrequest,
-                               bypass_author_approval=args.
-                               bypass_author_approval,
-                               bypass_peer_approval=args.bypass_peer_approval,
-                               bypass_jira_version_check=args.
-                               bypass_jira_version_check,
-                               bypass_jira_type_check=args.
-                               bypass_jira_type_check,
-                               bypass_build_status=args.bypass_build_status,
-                               reference_git_repo=args.reference_git_repo,
-                               no_comment=args.no_comment,
-                               interactive=args.interactive)
->>>>>>> 65c1b9dd
 
 if __name__ == '__main__':
     main()