#!/usr/bin/env python
# -*- coding: utf-8 -*-

import argparse
from collections import OrderedDict
import logging
import re
import smtplib
import sys
import time
import traceback

from jira.exceptions import JIRAError
import requests
import six

from template_loader import render
import bitbucket_api
from git_api import (Repository as GitRepository,
                     Branch,
                     MergeFailedException,
                     CheckoutFailedException,
                     RemoveFailedException)
from jira_api import JiraIssue
from wall_e_exceptions import (AuthorApprovalRequired,
                               BranchHistoryMismatch,
                               BranchNameInvalid,
                               BuildFailed,
                               BuildInProgress,
                               BuildNotStarted,
                               CommandNotImplemented,
                               CommentAlreadyExists,
                               Conflict,
                               DevBranchDoesNotExist,
                               DevBranchesNotSelfContained,
                               HelpMessage,
                               ImproperEmailFormat,
                               IncompatibleSourceBranchPrefix,
                               IncorrectFixVersion,
                               IncorrectJiraProject,
                               IncorrectSourceBranchName,
                               InitMessage,
                               JiraIssueNotFound,
                               JiraUnknownIssueType,
                               MismatchPrefixIssueType,
                               MissingJiraId,
                               NothingToDo,
                               NotMyJob,
                               ParentPullRequestNotFound,
                               SubtaskIssueNotSupported,
                               PeerApprovalRequired,
                               StatusReport,
                               SuccessMessage,
                               TesterApprovalRequired,
                               UnableToSendEmail,
                               WallE_SilentException,
                               WallE_TemplateException)

if six.PY3:
    raw_input = input
    unicode = six.text_type

WALL_E_USERNAME = 'scality_wall-e'
WALL_E_EMAIL = 'wall_e@scality.com'

SETTINGS = {
    'ring': {
        'jira_key': 'RING',
        'build_key': 'pipeline',
        'release_branch': {
            'prefix': 'release'
        },
        'stabilization_branch': {
            'prefix': 'stabilization',
        },
        'development_branch': {
            'prefix': 'development',
<<<<<<< HEAD
=======
            'versions': OrderedDict([
                ('4.3', {
                    'upcoming_release': '4.3.19',
                    'allow_ticketless': False,
                    'allow_prefix': [
                        'bugfix',
                        'improvement'
                    ]
                }),
                ('5.1', {
                    'upcoming_release': '5.1.5',
                    'allow_ticketless': False,
                    'allow_prefix': [
                        'bugfix',
                        'improvement'
                    ]
                }),
                ('6.0', {
                    'upcoming_release': '6.0.0',
                    'allow_ticketless': True,
                    'allow_prefix': [
                        'bugfix',
                        'improvement',
                        'feature',
                        'project'
                    ]
                })
            ]),
>>>>>>> 9f52e05c
        },
        'integration_branch': {
            'prefix': 'w',
        },
        'feature_branch': {
            'prefix': [
                'feature',
                'bugfix',
                'improvement',
                'project'
            ],
            'ignore_prefix': [
                'hotfix',
                'user'
            ]
        },
        'testers': [
            WALL_E_USERNAME,  # we need this for test purposes
            'anneharper',
            'christophe_meron',
            'christophe_stoyanov',
            'lpantou',
            'mcolzi',
            'romain_thebaud',
            'sleibo'
        ],
        'admins': [
            WALL_E_USERNAME,  # we need this for test purposes
            'anneharper',
            'bertrand_demiddelaer_scality',
            'ludovicmaillard',
            'mcolzi',
            'mouhamet7',
            'mvaude',
            'pierre_louis_bonicoli',
            'rayene_benrayana',
            'sylvain_killian'
        ]
    },
    'wall-e': {
        'jira_key': 'RELENG',
        'build_key': 'pipeline',
        'release_branch': {
            'prefix': 'release'
        },
        'stabilization_branch': {
            'prefix': 'stabilization'
        },
        'development_branch': {
            'prefix': 'development',
        },
        'integration_branch': {
            'prefix': 'w',
        },
        'feature_branch': {
            'prefix': [
                'feature',
                'bugfix',
                'improvement',
                'project'
            ],
            'ignore_prefix': [
                'hotfix',
                'user'
            ]
        },
        'testers': [
        ],
        'admins': [
            'ludovicmaillard',
            'pierre_louis_bonicoli',
            'rayene_benrayana',
            'sylvain_killian'
        ]
    },
    'gollum': {
        'jira_key': 'RELENG',
        'build_key': 'pipeline',
        'release_branch': {
            'prefix': 'release'
        },
        'stabilization_branch': {
            'prefix': 'stabilization'
        },
        'development_branch': {
            'prefix': 'development',
        },
        'integration_branch': {
            'prefix': 'w',
        },
        'feature_branch': {
            'prefix': [
                'feature',
                'bugfix',
                'improvement',
                'project'
            ],
            'ignore_prefix': [
                'hotfix',
                'user'
            ]
        },
        'testers': [
        ],
        'admins': [
            'pierre_louis_bonicoli',
            'rayene_benrayana',
            'sylvain_killian'
        ]
    }
}

JIRA_ISSUE_BRANCH_PREFIX = {
    'Epic': 'project',
    'Story': 'feature',
    'Bug': 'bugfix',
    'Improvement': 'improvement'
}


class Option(object):
    """Wall-E options implementation.

    Wall-E uses options to activate additional functionality
    or alter the behaviour of existing functionality.

    An option is always set to False by default.

    It is activated either on the command line of wall_e.py,
    or by the users of a pull-request, by adding a special
    comment in the pull-request. The options then remain
    active until this comment is deleted.

    An option may require privileges, in which case only
    members of admin will be able to activate
    it.

    """

    def __init__(self, privileged, help, value=False):
        self.value = value
        self.help = help
        self.privileged = privileged

    def set(self, value):
        self.value = value

    def is_set(self):
        return self.value


class Command(object):
    """Wall-E commands implementation.

    Wall-E uses commands to operate one-time actions.

    Commands are triggered by adding a comment in the
    pull-request.

    A command may require privileges, in which case only
    members of admin will be able to activate
    it.

    """

    def __init__(self, privileged, help, handler):
        self.handler = handler
        self.help = help
        self.privileged = privileged


def setup_email(destination):
    """Check the capacity to send emails."""
    match_ = re.match("(?P<short_name>[^@]*)@.*", destination)
    if not match_:
        raise ImproperEmailFormat("The specified email does "
                                  "not seem valid (%s)" % destination)
    try:
        smtplib.SMTP('localhost')
    except Exception as excp:
        raise UnableToSendEmail("Unable to send email (%s)" % excp)


def send_email(destination, title, content):
    """Send some data by email."""
    match_ = re.match("(?P<short_name>[^@]*)@.*", destination)
    if not match_:
        raise ImproperEmailFormat("The specified email does "
                                  "not seem valid (%s)" % destination)
    body = render('email_alert.md',
                  name=match_.group('short_name'),
                  subject=title,
                  content=content,
                  destination=destination,
                  email=WALL_E_EMAIL)
    smtpObj = smtplib.SMTP('localhost')
    smtpObj.sendmail(WALL_E_EMAIL, [destination], body)


def confirm(question):
    input_ = raw_input(question + " Enter (y)es or (n)o: ")
    return input_ == "yes" or input_ == "y"


class BranchName(Branch):
    pattern = '(?P<prefix>[a-b]+)/(?P<label>.*)'
    cascade_producer = False
    cascade_consumer = False
    can_be_destination = False

    def __init__(self, repo, name):
        Branch.__init__(self, repo, name)
        # self.name = name
        match = re.match(self.pattern, name)
        if not match:
            raise BranchNameInvalid(name)
        for key, value in match.groupdict().items():
            if key in ('major', 'minor', 'micro') and value is not None:
                value = int(value)
            self.__setattr__(key, value)

    def __str__(self):
        return self.name

    def __unicode__(self):
        return self.name


class HotfixBranch(BranchName):
    pattern = 'hotfix/(?P<label>.*)'


class DevelopmentBranch(BranchName):
    pattern = 'development/' \
              '(?P<version>(?P<major>\d+)\.(?P<minor>\d+))'
    micro = None
    cascade_producer = True
    cascade_consumer = True
    can_be_destination = True

    def __eq__(self, other):
        return self.__class__ == other.__class__ and \
            self.major == other.major and \
            self.minor == other.minor


class StabilizationBranch(DevelopmentBranch):
    pattern = 'stabilization/' \
              '(?P<version>(?P<major>\d+)\.(?P<minor>\d+)\.(?P<micro>\d+))'
    cascade_producer = True
    can_be_destination = True

    def __eq__(self, other):
        return DevelopmentBranch.__eq__(self, other) and \
            self.micro == other.micro


class ReleaseBranch(BranchName):
    pattern = 'release/' \
              '(?P<version>(?P<major>\d+)\.(?P<minor>\d+))'


class FeatureBranch(BranchName):
    jira_issue_pattern = '(?P<jira_issue_key>' \
                         '(?P<jira_project>[A-Z0-9_]+)-[0-9]+)'
    prefixes = '(?P<prefix>(feature|improvement|bugfix|project))'
    pattern = "%s/(%s(?P<label>.*)|.+)" % (prefixes, jira_issue_pattern)
    cascade_producer = True


class IntegrationBranch(BranchName):
    pattern = 'w/(?P<version>(?P<major>\d+)' \
              '\.(?P<minor>\d+)(\.(?P<micro>\d+))?)/' + FeatureBranch.pattern

    def merge_from_branch(self, source_branch):
        try:
            self.merge(source_branch, do_push=True)
        except MergeFailedException:
            raise Conflict(source=source_branch,
                           destination=self)

    def update_to_development_branch(self):
        self.destination_branch.merge(self, force_commit=False)
        self.destination_branch.push()

    def _get_pull_request_from_list(self, open_prs):
        pr = None
        for pr_ in open_prs:
            if pr_['source']['branch']['name'] != self.name:
                continue
            if pr_['destination']['branch']['name'] != \
                    self.destination_branch.name:
                continue
            pr = pr_
            break
        return pr

    def get_or_create_pull_request(self, parent_pr, open_prs, bitbucket_repo):
        title = 'INTEGRATION [PR#%s > %s] %s' % (
            parent_pr['id'],
            self.destination_branch.name,
            parent_pr['title']
        )

        # WARNING potential infinite loop:
        # creating a child pr will trigger a 'pr update' webhook
        # wall-e will analyse it, retrieve the main pr, then
        # re-enter here and recreate the children pr.
        # solution: do not create the pr if it already exists
        pr = self._get_pull_request_from_list(open_prs)
        if not pr:
            description = render('pull_request_description.md',
                                 wall_e=WALL_E_USERNAME,
                                 pr=parent_pr)
            pr = bitbucket_repo.create_pull_request(
                title=title,
                name='name',
                source={'branch': {'name': self.name}},
                destination={'branch': {'name': self.destination_branch.name}},
                close_source_branch=True,
                reviewers=[{'username': parent_pr['author']['username']}],
                description=description)
        return pr


class UnrecognizedBranchPattern(Exception):
    pass


class StabilizationBranchWithoutDevBranch(Exception):
    pass


class VersionMismatch(Exception):
    pass


class NoMicroVersionForDevelopmentBranch(Exception):
    pass


def branch_factory(repo, branch_name):
    for cls in [StabilizationBranch, DevelopmentBranch, ReleaseBranch,
                FeatureBranch, HotfixBranch, IntegrationBranch]:
        try:
            branch = cls(repo, branch_name)
            return branch
        except BranchNameInvalid:
            pass

    raise UnrecognizedBranchPattern(branch_name)


class BranchCascade(object):
    def __init__(self):
        self._cascade = OrderedDict()
        self._is_valid = False

    def add_branch(self, branch):
        if not branch.can_be_destination:
            return
        (major, minor) = branch.major, branch.minor
        if (major, minor) not in self._cascade.keys():
            self._cascade[(major, minor)] = {
                DevelopmentBranch: None,
                StabilizationBranch: None,
            }
            # Sort the cascade again
            self._cascade = OrderedDict(sorted(self._cascade.items()))
        cur_branch = self._cascade[(major, minor)][branch.__class__]
        self._cascade[(major, minor)][branch.__class__] = max(cur_branch,
                                                              branch)

    def validate(self):
        previous_dev_branch = None
        for (major, minor), branch_set in self._cascade.items():
            dev_branch = branch_set[DevelopmentBranch]
            if dev_branch is None:
                raise DevBranchDoesNotExist(
                    'development/%d.%d' % (major, minor))

            stb_branch = branch_set[StabilizationBranch]

            if dev_branch.micro is None:
                if stb_branch is None:
                    raise NoMicroVersionForDevelopmentBranch(dev_branch)
                dev_branch.micro = stb_branch.micro + 1

            if stb_branch:
                if dev_branch.micro - stb_branch.micro != 1:
                    raise VersionMismatch(stb_branch, dev_branch)
                if not dev_branch.includes_commit(stb_branch):
                    raise DevBranchesNotSelfContained(stb_branch, dev_branch)

            if previous_dev_branch:
                if not dev_branch.includes_commit(previous_dev_branch):
                    raise DevBranchesNotSelfContained(previous_dev_branch,
                                                      dev_branch)

            previous_dev_branch = dev_branch
        self._is_valid = True

    def adapt_cascade_to_destination_branch(self, destination_branch):
        assert self._is_valid
        for (major, minor), branch_set in self._cascade.items():
            if destination_branch == branch_set[StabilizationBranch]:
                return
            branch_set[StabilizationBranch] = None
            if destination_branch == branch_set[DevelopmentBranch]:
                return
            branch_set[DevelopmentBranch] = None
            del self._cascade[(major, minor)]
        # We should never reach this point
        raise Exception("The destination branch was not found in cascade")

    def destination_branches(self, destination_branch):
        assert self._is_valid
        destination_branches = []
        include_next_development_branches = False
        for (major, minor), branch_set in self._cascade.items():
            if branch_set[StabilizationBranch] == destination_branch:
                destination_branches.append(branch_set[StabilizationBranch])
                include_next_development_branches = True
            if branch_set[DevelopmentBranch] == destination_branch:
                include_next_development_branches = True
            if include_next_development_branches:
                destination_branches.append(branch_set[DevelopmentBranch])
        return destination_branches

    def target_versions(self, destination_branch):
        return ['%d.%d.%d' % (b.major, b.minor, b.micro) for b in
                self.destination_branches(destination_branch)]

    def _create_integration_branches(self, repo, source_branch,
                                     destination_branch):
        integration_branches = []
        for dst_branch in self.destination_branches(destination_branch):
            name = 'w/%s/%s' % (dst_branch.version, source_branch)
            integration_branch = IntegrationBranch(repo, name)
            integration_branch.destination_branch = dst_branch
            integration_branch.source_branch = source_branch
            integration_branches.append(integration_branch)
            if not integration_branch.exists():
                integration_branch.create(
                    integration_branch.destination_branch)
        return integration_branches


class WallE:
    def __init__(self, bitbucket_login, bitbucket_password, bitbucket_mail,
                 owner, slug, pull_request_id, options, commands, settings):
        self._bbconn = bitbucket_api.Client(
            bitbucket_login, bitbucket_password, bitbucket_mail)
        self.bbrepo = bitbucket_api.Repository(
            self._bbconn, owner=owner, repo_slug=slug)
        self.main_pr = self.bbrepo.get_pull_request(
            pull_request_id=pull_request_id)
        self.author = self.main_pr['author']['username']
        self.author_display_name = self.main_pr['author']['display_name']
        if WALL_E_USERNAME == self.author:
            res = re.search('(?P<pr_id>\d+)',
                            self.main_pr['description'])
            if not res:
                raise ParentPullRequestNotFound('Not found')
            self.pull_request_id = int(res.group('pr_id'))
            self.main_pr = self.bbrepo.get_pull_request(
                pull_request_id=self.pull_request_id
            )
            self.author = self.main_pr['author']['username']
            self.author_display_name = self.main_pr['author']['display_name']
        self.options = options
        self.commands = commands
        self.settings = settings
        self.source_branch = None
        self.destination_branches = []
        self._cascade = BranchCascade()

    def option_is_set(self, name):
        if name not in self.options.keys():
            return False
        return self.options[name].is_set()

    def _get_active_options(self):
        return [option for option in self.options.keys() if
                self.option_is_set(option)]

    def print_help(self, args):
        raise HelpMessage(options=self.options,
                          commands=self.commands,
                          active_options=self._get_active_options())

    def get_status_report(self):
        # tmp hard coded
        return {}

    def publish_status_report(self, args):
        raise StatusReport(status=self.get_status_report(),
                           active_options=self._get_active_options())

    def command_not_implemented(self, args):
        raise CommandNotImplemented(
            active_options=self._get_active_options()
        )

    def find_bitbucket_comment(self,
                               username=None,
                               startswith=None,
                               max_history=None):
        # the last comment posted is the first in the list
        for index, comment in enumerate(self.main_pr.get_comments()):
            u = comment['user']['username']
            raw = comment['content']['raw']
            # python3
            if isinstance(username, str) and u != username:
                continue
            # python2
            if isinstance(username, list) and u not in username:
                continue
            if startswith and not raw.startswith(startswith):
                continue
            if max_history and index > max_history:
                return
            return comment

    def send_bitbucket_msg(self, msg, no_comment=False,
                           dont_repeat_if_in_history=10,
                           interactive=False):
        logging.debug('considering sending: %s', msg)

        if no_comment:
            logging.debug('not sending message due to no_comment being True.')
            return

        # if wall-e doesn't do anything in the last 10 comments,
        # allow him to run again
        if dont_repeat_if_in_history:
            if self.find_bitbucket_comment(
                    username=WALL_E_USERNAME,
                    startswith=msg,
                    max_history=dont_repeat_if_in_history):
                raise CommentAlreadyExists('The same comment has '
                                           'already been posted by '
                                           'Wall-E in the past. '
                                           'Nothing to do here!')

        if interactive:
            print('%s\n' % msg)
            if not confirm('Do you want to send this comment?'):
                return

        logging.debug('SENDING MSG %s', msg)

        self.main_pr.add_comment(msg)

    def _check_pr_state(self):
        if self.main_pr['state'] != 'OPEN':  # REJECTED or FULFILLED
            raise NothingToDo('The pull-request\'s state is "%s"'
                              % self.main_pr['state'])

    def _check_if_ignored(self, src_branch_name, dst_branch_name):
        # check feature branch
        if not src_branch_name.cascade_producer:
            raise NotMyJob(src_branch_name, dst_branch_name)

        # check selected destination branch
        if not dst_branch_name.cascade_consumer:
            raise NotMyJob(src_branch_name, dst_branch_name)

    def _send_greetings(self, comments):
        """Display a welcome message if conditions are met."""
        for comment in comments:
            author = comment['user']['username']
            if isinstance(author, list):
                # python2 returns a list
                if len(author) != 1:
                    continue
                author = author[0]

            if author == WALL_E_USERNAME:
                return

        raise InitMessage(author=self.author_display_name,
                          status=self.get_status_report(),
                          active_options=self._get_active_options())

    def _check_options(self, comment_author, pr_author, keyword_list):
        logging.debug('checking keywords %s', keyword_list)

        for keyword in keyword_list:
            if keyword not in self.options.keys():
                logging.debug('ignoring keywords in this comment due to '
                              'an unknown keyword `%s`', keyword_list)
                return False

            limited_access = self.options[keyword].privileged
            if limited_access:
                if comment_author == pr_author:
                    logging.debug('cannot use privileges on own PR')
                    return False

                if comment_author not in self.settings['admins']:
                    logging.debug('ignoring keywords in this comment due to '
                                  'unsufficient credentials `%s`',
                                  keyword_list)
                    return False

        return True

    def _get_options(self, comments, pr_author):
        """Load settings from pull-request comments."""
        for comment in comments:
            raw = comment['content']['raw']
            if not raw.strip().startswith('@%s' % WALL_E_USERNAME):
                continue

            logging.debug('Found a keyword comment: %s', raw)
            raw_cleaned = raw.strip()[len(WALL_E_USERNAME) + 1:]

            author = comment['user']['username']
            if isinstance(author, list):
                # python2 returns a list
                if len(author) != 1:
                    continue
                author = author[0]

            # accept all options in the form:
            # @scality_wall-e option1 option2...
            # @scality_wall-e option1, option2, ...
            # @scality_wall-e: option1 - option2 - ...
            raw_cleaned = re.sub(r'[,.\-/:;|+]', ' ', raw_cleaned)
            regexp = r"\s*(?P<keywords>(\s+\w+)+)\s*$"
            match_ = re.match(regexp, raw_cleaned)
            if not match_:
                logging.debug('Keyword comment ignored. '
                              'Not an option, unknown format: %s', raw)
                continue

            keywords = match_.group('keywords').strip().split()

            if not self._check_options(author, pr_author, keywords):
                logging.debug('Keyword comment ignored. '
                              'Not an option, checks failed: %s', raw)
                continue

            for keyword in keywords:
                self.options[keyword].set(True)

    def _check_command(self, author, command):
        logging.debug('checking command %s', command)

        if command not in self.commands.keys():
            logging.debug('ignoring command in this comment due to '
                          'an unknown command `%s`', command)
            return False

        limited_access = self.commands[command].privileged
        if limited_access and author not in self.settings['admins']:
            logging.debug('ignoring command in this comment due to '
                          'unsufficient credentials `%s`', command)
            return False

        return True

    def _handle_commands(self, comments):
        """Detect the last command in pull-request comments and act on it."""
        for comment in comments:
            author = comment['user']['username']
            if isinstance(author, list):
                # python2 returns a list
                if len(author) != 1:
                    continue
                author = author[0]

            # if Wall-E is the author of this comment, any previous command
            # has been treated or is outdated, since Wall-E replies to all
            # commands. The search is over.
            if author == WALL_E_USERNAME:
                return

            raw = comment['content']['raw']
            if not raw.strip().startswith('@%s' % WALL_E_USERNAME):
                continue

            logging.debug('Found a potential command comment: %s', raw)

            # accept all commands in the form:
            # @scality_wall-e command arg1 arg2 ...
            regexp = "@%s[\s:]*" % WALL_E_USERNAME
            raw_cleaned = re.sub(regexp, '', raw.strip())
            regexp = r"(?P<command>\w+)(?P<args>.*)$"
            match_ = re.match(regexp, raw_cleaned)
            if not match_:
                logging.warning('Command comment ignored. '
                                'Not a command, unknown format: %s' % raw)
                continue

            command = match_.group('command')

            if not self._check_command(author, command):
                logging.debug('Command comment ignored. '
                              'Not a command, checks failed: %s' % raw)
                continue

            # get command handler and execute it
            assert hasattr(self, self.commands[command].handler)
            handler = getattr(self, self.commands[command].handler)
            handler(match_.group('args'))

    def _setup_source_branch(self, repo, src_branch_name, dst_branch_name):
        try:
            self.source_branch = branch_factory(repo, self.main_pr['source'][
                'branch']['name'])
        except UnrecognizedBranchPattern:
            raise IncorrectSourceBranchName(
                source=self.main_pr['source']['branch']['name'],
                destination=self.main_pr['destination']['branch']['name'],
                valid_prefixes=self.settings['feature_branch']['prefix'])

    def _setup_destination_branch(self, repo, dst_branch_name):
        self.destination_branch = branch_factory(repo, dst_branch_name)

    def _check_compatibility_src_dest(self):
        if self.source_branch.prefix == 'feature' and \
            self.destination_branch != self._cascade.destination_branches(
                self.destination_branch)[-1]:
            raise IncompatibleSourceBranchPrefix(
                source=self.source_branch,
                destination=self.destination_branch)

    def _jira_check_reference(self):
        if self.source_branch.jira_issue_key:
            return

        for destination_branch in self.destination_branches:
            if not destination_branch.allow_ticketless:
                raise MissingJiraId(source_branch=self.source_branch.name,
                                    dest_branch=destination_branch.name)

    def _jira_get_issue(self, issue_id):
        try:
            issue = JiraIssue(issue_id=issue_id, login='wall_e',
                              passwd=self._bbconn.auth.password)
        except JIRAError as e:
            if e.status_code == 404:
                raise JiraIssueNotFound(issue=issue_id)
            else:
                raise

        return issue

    def _jira_check_project(self, issue):
        # check the project
        if (self.source_branch.jira_project !=
                self.settings['jira_key']):
            raise IncorrectJiraProject(
                expected_project=self.settings['jira_key'],
                issue=issue
            )

    def _jira_check_issue_type(self, issue):
        issuetype = issue.fields.issuetype.name

        if issuetype == 'Sub-task':
            raise SubtaskIssueNotSupported(issue=issue,
                                           pairs=JIRA_ISSUE_BRANCH_PREFIX)

        expected_prefix = JIRA_ISSUE_BRANCH_PREFIX.get(issuetype)
        if expected_prefix is None:
            raise JiraUnknownIssueType(issuetype)

        if expected_prefix != self.source_branch.prefix:
            raise MismatchPrefixIssueType(prefix=self.source_branch.prefix,
                                          expected=expected_prefix,
                                          pairs=JIRA_ISSUE_BRANCH_PREFIX,
                                          issue=issue)

    def _jira_check_version(self, issue):
        issue_versions = set([version.name for version in
                              issue.fields.fixVersions])
        expect_versions = set(
            self._cascade.target_versions(self.destination_branch))

        if issue_versions != expect_versions:
            raise IncorrectFixVersion(issue=issue,
                                      issue_versions=issue_versions,
                                      expect_versions=expect_versions)

    def _jira_checks(self):
        """Check the Jira issue id specified in the source branch."""
        if self.option_is_set('bypass_jira_check'):
            return

        if not self.settings['jira_key']:
            return

        self._jira_check_reference()

        issue_id = self.source_branch.jira_issue_key
        issue = self._jira_get_issue(issue_id)

        self._jira_check_project(issue)
        self._jira_check_issue_type(issue)
        self._jira_check_version(issue)

    def _clone_git_repo(self, reference_git_repo):
        git_repo = GitRepository(self.bbrepo.get_git_url())
        git_repo.clone(reference_git_repo)
        git_repo.get_all_branches_locally()
        git_repo.config('user.email', WALL_E_EMAIL)
        git_repo.config('user.name', WALL_E_USERNAME)
        return git_repo

    def _check_source_branch_still_exists(self, git_repo):
        # check source branch still exists
        # (it may have been deleted by developers)
        try:
            Branch(git_repo, self.source_branch.name).checkout()
        except CheckoutFailedException:
            raise NothingToDo(self.source_branch.name)

    def _build_branch_cascade(self, git_repo):

        # for tag in git_repo.cmd('git tag').split('\n')[:-1]:
        #    self._cascade.add_tag(tag)
        for branch in git_repo.cmd('git branch').split('\n')[:-1]:
            try:
                branch = branch_factory(git_repo, branch[2:])
            except UnrecognizedBranchPattern(branch[2:]):
                continue
            self._cascade.add_branch(branch)

    def _check_history_did_not_change(self, integration_branch):
        development_branch = integration_branch.destination_branch
        for commit in integration_branch.get_all_commits(
                integration_branch.source_branch):
            if not development_branch.includes_commit(commit):
                raise BranchHistoryMismatch(
                    commit=commit,
                    integration_branch=integration_branch,
                    feature_branch=integration_branch.source_branch,
                    development_branch=development_branch
                )

    def _update_integration_from_dev(self, integration_branches):
        # The first integration branch should not contain commits
        # that are not in development/* or in the feature branch.
        self._check_history_did_not_change(integration_branches[0])
        for integration_branch in integration_branches:
            integration_branch.merge_from_branch(
                integration_branch.destination_branch)

    def _update_integration_from_feature(self, integration_branches):
        branch_to_merge_from = self.source_branch
        for integration_branch in integration_branches:
            integration_branch.merge_from_branch(branch_to_merge_from)
            branch_to_merge_from = integration_branch

    def _create_pull_requests(self, integration_branches):
        # read open PRs and store them for multiple usage
        open_prs = list(self.bbrepo.get_pull_requests())
        return [
            integration_branch.get_or_create_pull_request(self.main_pr,
                                                          open_prs,
                                                          self.bbrepo)
            for integration_branch in integration_branches]

    def _check_approvals(self, child_prs):
        """Check approval of a PR by author, tester and peer.

        Args:
            - child_prs (json): all the child PRs

        Raises:
            - AuthorApprovalRequired
            - PeerApprovalRequired
            - TesterApprovalRequired

        """
        approved_by_author = self.option_is_set('bypass_author_approval')
        approved_by_peer = self.option_is_set('bypass_peer_approval')
        approved_by_tester = self.option_is_set('bypass_tester_approval')

        if not self.settings['testers']:
            # if the project does not declare any testers,
            # just assume a pseudo-tester has approved the PR
            approved_by_tester = True

        # If a tester is the author of the PR we will bypass
        #  the tester approval
        if self.author in self.settings['testers']:
            approved_by_tester = True

        if approved_by_author and approved_by_peer and approved_by_tester:
            return

        # NB: when author hasn't approved the PR, author isn't listed in
        # 'participants'
        for participant in self.main_pr['participants']:
            if not participant['approved']:
                continue
            if participant['user']['username'] == self.author:
                approved_by_author = True
            elif participant['user']['username'] in self.settings['testers']:
                approved_by_tester = True
            else:
                approved_by_peer = True

        if not approved_by_author:
            raise AuthorApprovalRequired(
                pr=self.main_pr,
                child_prs=child_prs,
                author_approval=approved_by_author,
                peer_approval=approved_by_peer,
                tester_approval=approved_by_tester,
            )

        if not approved_by_peer:
            raise PeerApprovalRequired(
                pr=self.main_pr,
                child_prs=child_prs,
                author_approval=approved_by_author,
                peer_approval=approved_by_peer,
                tester_approval=approved_by_tester,
            )

        if not approved_by_tester:
            raise TesterApprovalRequired(
                pr=self.main_pr,
                child_prs=child_prs,
                author_approval=approved_by_author,
                peer_approval=approved_by_peer,
                tester_approval=approved_by_tester,
            )

    def _get_pr_build_status(self, key, pr):
        try:
            build_state = self.bbrepo.get_build_status(
                revision=pr['source']['commit']['hash'],
                key=key
            )['state']
        except requests.exceptions.HTTPError as e:
            if e.response.status_code == 404:
                return 'NOTSTARTED'
            else:
                raise
        return build_state

    def _check_build_status(self, child_prs):
        """Report the worst status available."""
        if self.option_is_set('bypass_build_status'):
            return

        key = self.settings['build_key']
        if not key:
            return

        ordered_state = ['SUCCESSFUL', 'INPROGRESS', 'NOTSTARTED', 'FAILED']
        g_state = 'SUCCESSFUL'
        worst_pr = child_prs[0]
        for pr in child_prs:
            build_state = self._get_pr_build_status(key, pr)
            if ordered_state.index(g_state) < ordered_state.index(build_state):
                g_state = build_state
                worst_pr = pr

        if g_state == 'FAILED':
            raise BuildFailed(pr_id=worst_pr['id'])
        elif g_state == 'NOTSTARTED':
            raise BuildNotStarted()
        elif g_state == 'INPROGRESS':
            raise BuildInProgress()
        assert build_state == 'SUCCESSFUL'

    def handle_pull_request(self, reference_git_repo='',
                            no_comment=False, interactive=False):

        self._check_pr_state()

        repo = self._clone_git_repo(reference_git_repo)
        src_branch_name = self.main_pr['source']['branch']['name']
        dst_branch_name = self.main_pr['destination']['branch']['name']
        self._setup_source_branch(repo, src_branch_name, dst_branch_name)
        self._setup_destination_branch(repo, dst_branch_name)

        self._check_if_ignored(self.source_branch, self.destination_branch)
        self._build_branch_cascade(repo)
        self._cascade.validate()
        self._cascade.adapt_cascade_to_destination_branch(
            self.destination_branch)

        # read comments and store them for multiple usage
        comments = list(self.main_pr.get_comments())

        self._send_greetings(comments)
        self._get_options(comments, self.author)
        self._handle_commands(comments)

        if self.option_is_set('wait'):
            raise NothingToDo('wait option is set')

        self._check_compatibility_src_dest()
        self._jira_checks()

        self._check_source_branch_still_exists(repo)
        integration_branches = self._cascade._create_integration_branches(
            repo, self.source_branch, self.destination_branch)
        self._update_integration_from_dev(integration_branches)
        self._update_integration_from_feature(integration_branches)
        child_prs = self._create_pull_requests(integration_branches)
        self._check_approvals(child_prs)
        self._check_build_status(child_prs)

        if interactive and not confirm('Do you want to merge ?'):
            return

        for integration_branch in integration_branches:
            integration_branch.update_to_development_branch()

<<<<<<< HEAD
        self._cascade.validate()
        # repo.delete()
=======
            for integration_branch in integration_branches:
                try:
                    integration_branch.remove()
                except RemoveFailedException:
                    # ignore failures as this is non critical
                    pass

            self._check_git_repo_health(repo)
>>>>>>> 9f52e05c

        raise SuccessMessage(branches=self.destination_branches,
                             issue=self.source_branch.jira_issue_key,
                             author=self.author_display_name)


def setup_parser():
    parser = argparse.ArgumentParser(add_help=False,
                                     description='Merges bitbucket '
                                                 'pull requests.')
    parser.add_argument(
        '--option', '-o', action='append', type=str, dest='cmd_line_options',
        help="Activate additional options")
    parser.add_argument(
        'pull_request_id',
        help="The ID of the pull request")
    parser.add_argument(
        'password',
        help="Wall-E's password [for Jira and Bitbucket]")
    parser.add_argument(
        '--reference-git-repo', default='',
        help="Reference to a local git repo to improve cloning delay")
    parser.add_argument(
        '--owner', default='scality',
        help="The owner of the repo (default: scality)")
    parser.add_argument(
        '--slug', default='ring',
        help="The repo's slug (default: ring)")
    parser.add_argument(
        '--settings', default='',
        help="The settings to use (default to repository slug)")
    parser.add_argument(
        '--interactive', action='store_true', default=False,
        help="Ask before merging or sending comments")
    parser.add_argument(
        '--no-comment', action='store_true', default=False,
        help="Do not add any comment to the pull request page")
    parser.add_argument(
        '-v', action='store_true', dest='verbose', default=False,
        help="Verbose mode")
    parser.add_argument(
        '--alert-email', action='store', default=None, type=str,
        help="Where to send notifications in case of "
             "incorrect behaviour")
    parser.add_argument(
        '--backtrace', action='store_true', default=False,
        help="Show backtrace instead of return code on console")
    parser.add_argument(
        '--quiet', action='store_true', default=False,
        help="Don't print return codes on the console")

    return parser


def setup_options(args):
    options = {
        'bypass_peer_approval':
            Option(privileged=True,
                   value='bypass_peer_approval' in args.cmd_line_options,
                   help="Bypass the pull request author's approval"),
        'bypass_author_approval':
            Option(privileged=True,
                   value='bypass_author_approval' in args.cmd_line_options,
                   help="Bypass the pull request peer's approval"),
        'bypass_tester_approval':
            Option(privileged=True,
                   value='bypass_tester_approval' in args.cmd_line_options,
                   help="Bypass the pull request tester's approval"),
        'bypass_jira_check':
            Option(privileged=True,
                   value='bypass_jira_check' in args.cmd_line_options,
                   help="Bypass the Jira issue check"),
        'bypass_build_status':
            Option(privileged=True,
                   value='bypass_build_status' in args.cmd_line_options,
                   help="Bypass the build and test status"),
        'bypass_commit_size':
            Option(privileged=True,
                   value='bypass_commit_size' in args.cmd_line_options,
                   help='Bypass the check on the size of the changeset '
                        '```TBA```'),
        'unanimity':
            Option(privileged=False,
                   value='unanimity' in args.cmd_line_options,
                   help="Change review acceptance criteria from "
                        "`one reviewer at least` to `all reviewers` "
                        "```TBA```"),
        'wait':
            Option(privileged=False,
                   value='wait' in args.cmd_line_options,
                   help="Instruct Wall-E not to run until further notice")
    }
    return options


def setup_commands():
    commands = {
        'help':
            Command(privileged=False,
                    handler='print_help',
                    help='print Wall-E\'s manual in the pull-request'),
        'status':
            Command(privileged=False,
                    handler='publish_status_report',
                    help='print Wall-E\'s current status in '
                         'the pull-request ```TBA```'),
        'build':
            Command(privileged=False,
                    handler='command_not_implemented',
                    help='re-start a fresh build ```TBA```'),
        'clear':
            Command(privileged=False,
                    handler='command_not_implemented',
                    help='remove all comments from Wall-E from the '
                         'history ```TBA```'),
        'reset':
            Command(privileged=False,
                    handler='command_not_implemented',
                    help='delete integration branches, integration pull '
                         'requests, and restart merge process from the '
                         'beginning ```TBA```')
    }
    return commands


def main():
    parser = setup_parser()
    args = parser.parse_args()
    if not args.cmd_line_options:
        args.cmd_line_options = []

    if args.verbose:
        logging.basicConfig(level=logging.DEBUG)
    else:
        logging.basicConfig(level=logging.INFO)
        # request lib is noisy
        requests_log = logging.getLogger("requests.packages.urllib3")
        requests_log.setLevel(logging.WARNING)
        requests_log.propagate = True

    if not args.settings:
        args.settings = args.slug

    if args.settings not in SETTINGS:
        print("Invalid repository/settings. I don't know how to work "
              "with %s. Specify settings with the --settings options." %
              args.settings)
        sys.exit(1)

    if args.alert_email:
        try:
            setup_email(args.alert_email)
        except ImproperEmailFormat:
            print("Invalid email (%s)" % args.alert_email)
            sys.exit(1)
        except UnableToSendEmail:
            print("It appears I won't be able to send emails, please check "
                  "the email server.")
            sys.exit(1)

    options = setup_options(args)
    commands = setup_commands()

    wall_e = WallE(WALL_E_USERNAME, args.password, WALL_E_EMAIL,
                   args.owner, args.slug, int(args.pull_request_id),
                   options, commands, SETTINGS[args.settings])

    try:
        wall_e.handle_pull_request(
            reference_git_repo=args.reference_git_repo,
            no_comment=args.no_comment,
            interactive=args.interactive
        )

    except WallE_TemplateException as excp:
        try:
            wall_e.send_bitbucket_msg(unicode(excp),
                                      dont_repeat_if_in_history=excp.
                                      dont_repeat_if_in_history,
                                      no_comment=args.no_comment,
                                      interactive=args.interactive)
        except CommentAlreadyExists:
            logging.info('Comment already posted.')

        if args.backtrace:
            raise excp

        if not args.quiet:
            print('%d - %s' % (excp.code, excp.__class__.__name__))
        return excp.code

    except WallE_SilentException as excp:
        if args.backtrace:
            raise excp

        if not args.quiet:
            print('%d - %s' % (0, excp.__class__.__name__))
        return 0

    except Exception:
        if args.alert_email:
            send_email(destination=args.alert_email,
                       title="[Wall-E] Unexpected termination "
                             "(%s)" % time.asctime(),
                       content=traceback.format_exc())
        raise


if __name__ == '__main__':
    main()<|MERGE_RESOLUTION|>--- conflicted
+++ resolved
@@ -75,37 +75,6 @@
         },
         'development_branch': {
             'prefix': 'development',
-<<<<<<< HEAD
-=======
-            'versions': OrderedDict([
-                ('4.3', {
-                    'upcoming_release': '4.3.19',
-                    'allow_ticketless': False,
-                    'allow_prefix': [
-                        'bugfix',
-                        'improvement'
-                    ]
-                }),
-                ('5.1', {
-                    'upcoming_release': '5.1.5',
-                    'allow_ticketless': False,
-                    'allow_prefix': [
-                        'bugfix',
-                        'improvement'
-                    ]
-                }),
-                ('6.0', {
-                    'upcoming_release': '6.0.0',
-                    'allow_ticketless': True,
-                    'allow_prefix': [
-                        'bugfix',
-                        'improvement',
-                        'feature',
-                        'project'
-                    ]
-                })
-            ]),
->>>>>>> 9f52e05c
         },
         'integration_branch': {
             'prefix': 'w',
@@ -1124,19 +1093,14 @@
         for integration_branch in integration_branches:
             integration_branch.update_to_development_branch()
 
-<<<<<<< HEAD
-        self._cascade.validate()
-        # repo.delete()
-=======
             for integration_branch in integration_branches:
                 try:
                     integration_branch.remove()
                 except RemoveFailedException:
                     # ignore failures as this is non critical
                     pass
-
-            self._check_git_repo_health(repo)
->>>>>>> 9f52e05c
+        self._cascade.validate()
+        # repo.delete()
 
         raise SuccessMessage(branches=self.destination_branches,
                              issue=self.source_branch.jira_issue_key,
