#!/usr/bin/env python
# -*- coding: utf-8 -*-

import argparse
from collections import OrderedDict
import logging
import re
import smtplib
import sys
import time
import traceback

from jira.exceptions import JIRAError
import requests
import six

from template_loader import render
import bitbucket_api
from git_api import (Repository as GitRepository,
                     Branch,
                     MergeFailedException,
                     CheckoutFailedException,
                     RemoveFailedException)
<<<<<<< HEAD
import jira_api
from wall_e_exceptions import (AuthorApprovalRequired,
=======
from jira_api import JiraIssue
from wall_e_exceptions import (AfterPullRequest,
                               AuthorApprovalRequired,
>>>>>>> 52542764
                               BranchHistoryMismatch,
                               BranchNameInvalid,
                               BuildFailed,
                               BuildInProgress,
                               BuildNotStarted,
                               CommandNotImplemented,
                               CommentAlreadyExists,
                               Conflict,
                               DevBranchDoesNotExist,
                               DevBranchesNotSelfContained,
                               DeprecatedStabilizationBranch,
                               HelpMessage,
                               ImproperEmailFormat,
                               IncompatibleSourceBranchPrefix,
                               IncorrectFixVersion,
                               IncorrectJiraProject,
                               IncorrectSourceBranchName,
                               InitMessage,
                               JiraIssueNotFound,
                               JiraUnknownIssueType,
                               MismatchPrefixIssueType,
                               MissingJiraId,
                               NothingToDo,
                               NotMyJob,
                               ParentPullRequestNotFound,
                               SubtaskIssueNotSupported,
                               PeerApprovalRequired,
                               StatusReport,
                               SuccessMessage,
                               TesterApprovalRequired,
                               UnableToSendEmail,
                               UnrecognizedBranchPattern,
                               VersionMismatch,
                               UnanimityApprovalRequired,
                               WallE_SilentException,
                               WallE_TemplateException)

if six.PY3:
    raw_input = input
    unicode = six.text_type

WALL_E_USERNAME = 'scality_wall-e'
WALL_E_EMAIL = 'wall_e@scality.com'

JENKINS_USERNAME = 'scality_jenkins'

SETTINGS = {
    'ring': {
        'jira_key': 'RING',
        'build_key': 'pipeline',
        'testers': [
            WALL_E_USERNAME,  # we need this for test purposes
            'anneharper',
            'christophe_meron',
            'christophe_stoyanov',
            'lpantou',
            'mcolzi',
            'romain_thebaud',
            'sleibo'
        ],
        'admins': [
            WALL_E_USERNAME,  # we need this for test purposes
            'anneharper',
            'bertrand_demiddelaer_scality',
            'ludovicmaillard',
            'mcolzi',
            'mouhamet7',
            'mvaude',
            'pierre_louis_bonicoli',
            'rayene_benrayana',
            'sylvain_killian'
        ]
    },
    'wall-e': {
        'jira_key': 'RELENG',
        'build_key': 'pipeline',
        'testers': [
        ],
        'admins': [
            'ludovicmaillard',
            'pierre_louis_bonicoli',
            'rayene_benrayana',
            'sylvain_killian'
        ]
    },
    'gollum': {
        'jira_key': 'RELENG',
        'build_key': 'pipeline',
        'testers': [
        ],
        'admins': [
            'pierre_louis_bonicoli',
            'rayene_benrayana',
            'sylvain_killian'
        ]
    }
}

JIRA_ISSUE_BRANCH_PREFIX = {
    'Epic': 'project',
    'Story': 'feature',
    'Bug': 'bugfix',
    'Improvement': 'improvement'
}


class Option(object):
    """Wall-E options implementation.

    Wall-E uses options to activate additional functionality
    or alter the behaviour of existing functionality.

    An option is always set to False by default.

    It is activated either on the command line of wall_e.py,
    or by the users of a pull-request, by adding a special
    comment in the pull-request. The options then remain
    active until this comment is deleted.

    An option may require privileges, in which case only
    members of admin will be able to activate
    it.

    """
    def __init__(self, privileged, help, value=False):
        self.value = value
        self.help = help
        self.privileged = privileged

    def set(self, value):
        self.value = value

    def is_set(self):
        return self.value


class Command(object):
    """Wall-E commands implementation.

    Wall-E uses commands to operate one-time actions.

    Commands are triggered by adding a comment in the
    pull-request.

    A command may require privileges, in which case only
    members of admin will be able to activate
    it.

    """
    def __init__(self, privileged, help, handler):
        self.handler = handler
        self.help = help
        self.privileged = privileged


def setup_email(destination):
    """Check the capacity to send emails."""
    match_ = re.match("(?P<short_name>[^@]*)@.*", destination)
    if not match_:
        raise ImproperEmailFormat("The specified email does "
                                  "not seem valid (%s)" % destination)
    try:
        smtplib.SMTP('localhost')
    except Exception as excp:
        raise UnableToSendEmail("Unable to send email (%s)" % excp)


def send_email(destination, title, content):
    """Send some data by email."""
    match_ = re.match("(?P<short_name>[^@]*)@.*", destination)
    if not match_:
        raise ImproperEmailFormat("The specified email does "
                                  "not seem valid (%s)" % destination)
    body = render('email_alert.md',
                  name=match_.group('short_name'),
                  subject=title,
                  content=content,
                  destination=destination,
                  email=WALL_E_EMAIL)
    smtpObj = smtplib.SMTP('localhost')
    smtpObj.sendmail(WALL_E_EMAIL, [destination], body)


def confirm(question):
    input_ = raw_input(question + " Enter (y)es or (n)o: ")
    return input_ == "yes" or input_ == "y"


class WalleBranch(Branch):
    pattern = '(?P<prefix>[a-z]+)/(?P<label>.*)'
    cascade_producer = False
    cascade_consumer = False
    can_be_destination = False

    def __init__(self, repo, name):
        Branch.__init__(self, repo, name)
        # self.name = name
        match = re.match(self.pattern, name)
        if not match:
            raise BranchNameInvalid(name)
        for key, value in match.groupdict().items():
            if key in ('major', 'minor', 'micro') and value is not None:
                value = int(value)
            self.__setattr__(key, value)

    def __str__(self):
        return self.name

    def __unicode__(self):
        return self.name


class HotfixBranch(WalleBranch):
    pattern = '^hotfix/(?P<label>.*)$'


class ReleaseBranch(WalleBranch):
    pattern = '^release/' \
              '(?P<version>(?P<major>\d+)\.(?P<minor>\d+))$'


class FeatureBranch(WalleBranch):
    valid_prefixes = ('feature', 'improvement', 'bugfix', 'project')
    jira_issue_pattern = '(?P<jira_issue_key>' \
                         '(?P<jira_project>[A-Z0-9_]+)-[0-9]+)'
    prefixes = '(?P<prefix>(%s))' % '|'.join(valid_prefixes)
    pattern = "^%s/(%s(?P<label>.*)|.+)$" % (prefixes, jira_issue_pattern)
    cascade_producer = True


class DevelopmentBranch(WalleBranch):
    pattern = '^development/(?P<version>(?P<major>\d+)\.(?P<minor>\d+))$'
    micro = None
    cascade_producer = True
    cascade_consumer = True
    can_be_destination = True
    allow_prefix = FeatureBranch.valid_prefixes

    def __eq__(self, other):
        return self.__class__ == other.__class__ and \
            self.major == other.major and \
            self.minor == other.minor


class StabilizationBranch(DevelopmentBranch):
    pattern = '^stabilization/' \
              '(?P<version>(?P<major>\d+)\.(?P<minor>\d+)\.(?P<micro>\d+))$'
    cascade_producer = True
    can_be_destination = True

    def __eq__(self, other):
        return DevelopmentBranch.__eq__(self, other) and \
            self.micro == other.micro


class IntegrationBranch(WalleBranch):
    pattern = '^w/(?P<version>(?P<major>\d+)\.(?P<minor>\d+)' \
              '(\.(?P<micro>\d+))?)/' + FeatureBranch.pattern[1:]

    def merge_from_branch(self, source_branch):
        self.merge(source_branch, do_push=True)

    def update_to_development_branch(self):
        self.destination_branch.merge(self, force_commit=False)
        self.destination_branch.push()

    def _get_pull_request_from_list(self, open_prs):
        pr = None
        for pr_ in open_prs:
            if pr_['source']['branch']['name'] != self.name:
                continue
            if pr_['destination']['branch']['name'] != \
                    self.destination_branch.name:
                continue
            pr = pr_
            break
        return pr

    def get_or_create_pull_request(self, parent_pr, open_prs, bitbucket_repo):
        title = 'INTEGRATION [PR#%s > %s] %s' % (
            parent_pr['id'],
            self.destination_branch.name,
            parent_pr['title']
        )

        # WARNING potential infinite loop:
        # creating a child pr will trigger a 'pr update' webhook
        # wall-e will analyse it, retrieve the main pr, then
        # re-enter here and recreate the children pr.
        # solution: do not create the pr if it already exists
        pr = self._get_pull_request_from_list(open_prs)
        if not pr:
            description = render('pull_request_description.md',
                                 wall_e=WALL_E_USERNAME,
                                 pr=parent_pr)
            pr = bitbucket_repo.create_pull_request(
                title=title,
                name='name',
                source={'branch': {'name': self.name}},
                destination={'branch': {'name': self.destination_branch.name}},
                close_source_branch=True,
                reviewers=[{'username': parent_pr['author']['username']}],
                description=description)
        return pr


def branch_factory(repo, branch_name):
    for cls in [StabilizationBranch, DevelopmentBranch, ReleaseBranch,
                FeatureBranch, HotfixBranch, IntegrationBranch]:
        try:
            branch = cls(repo, branch_name)
            return branch
        except BranchNameInvalid:
            pass

    raise UnrecognizedBranchPattern(branch_name)


class BranchCascade(object):
    def __init__(self):
        self._cascade = OrderedDict()
        self._is_valid = False

    def add_branch(self, branch):
        if not branch.can_be_destination:
            return
        (major, minor) = branch.major, branch.minor
        if (major, minor) not in self._cascade.keys():
            self._cascade[(major, minor)] = {
                DevelopmentBranch: None,
                StabilizationBranch: None,
            }
            # Sort the cascade again
            self._cascade = OrderedDict(sorted(self._cascade.items()))
        cur_branch = self._cascade[(major, minor)][branch.__class__]
        self._cascade[(major, minor)][branch.__class__] = max(cur_branch,
                                                              branch)

    def add_tag(self, tag):
        pattern = "^(?P<major>\d+)\.(?P<minor>\d+)(\.(?P<micro>\d+))$"
        match = re.match(pattern, tag)
        if not match:
            return
        major = int(match.groupdict()['major'])
        minor = int(match.groupdict()['minor'])
        micro = int(match.groupdict()['micro'])
        branches = self._cascade[(major, minor)]
        dev_branch = branches[DevelopmentBranch]
        stb_branch = branches[StabilizationBranch]

        if stb_branch is not None and stb_branch.micro <= micro:
            # We have a tag but we did not remove the stabilization branch.
            raise DeprecatedStabilizationBranch(stb_branch.name, tag)

        old_micro = branches[DevelopmentBranch].micro
        dev_branch.micro = max(micro, old_micro)

    def validate(self):
        previous_dev_branch = None
        for (major, minor), branch_set in self._cascade.items():
            dev_branch = branch_set[DevelopmentBranch]
            if dev_branch is None:
                raise DevBranchDoesNotExist(
                    'development/%d.%d' % (major, minor))

            stb_branch = branch_set[StabilizationBranch]

            if dev_branch.micro is None:
                if stb_branch is None:
                    dev_branch.micro = 0
                else:
                    dev_branch.micro = stb_branch.micro + 1

            if stb_branch:
                dev_branch.micro = max(dev_branch.micro, stb_branch.micro + 1)
                if dev_branch.micro != stb_branch.micro + 1:
                    raise VersionMismatch(dev_branch, stb_branch)
                dev_branch.micro = stb_branch.micro + 1
                if not dev_branch.includes_commit(stb_branch):
                    raise DevBranchesNotSelfContained(stb_branch, dev_branch)

            if previous_dev_branch:
                if not dev_branch.includes_commit(previous_dev_branch):
                    raise DevBranchesNotSelfContained(previous_dev_branch,
                                                      dev_branch)

            previous_dev_branch = dev_branch
        self._is_valid = True

    def adapt_cascade_to_destination_branch(self, destination_branch):
        if not self._is_valid:
            self.validate()
        for (major, minor), branch_set in self._cascade.items():
            if destination_branch == branch_set[StabilizationBranch]:
                return
            branch_set[StabilizationBranch] = None
            if destination_branch == branch_set[DevelopmentBranch]:
                return
            branch_set[DevelopmentBranch] = None
            del self._cascade[(major, minor)]
        # We should never reach this point
        raise Exception("The destination branch was not found in cascade")

    def destination_branches(self, destination_branch):
        if not self._is_valid:
            self.validate()
        destination_branches = []
        include_next_development_branches = False
        for (major, minor), branch_set in self._cascade.items():
            if branch_set[StabilizationBranch] == destination_branch:
                destination_branches.append(branch_set[StabilizationBranch])
                include_next_development_branches = True
            if branch_set[DevelopmentBranch] == destination_branch:
                include_next_development_branches = True
            if include_next_development_branches:
                destination_branches.append(branch_set[DevelopmentBranch])
        return destination_branches

    def target_versions(self, destination_branch):
        target_major_minor_micro = []
        target_major_minor = []
        for b in self.destination_branches(destination_branch):
            major_minor = '%d.%d' % (b.major, b.minor)
            if major_minor not in target_major_minor:
                target_major_minor.append(major_minor)
                target_major_minor_micro.append(
                    '%s.%d' % (major_minor, b.micro))

        return target_major_minor_micro

    def _create_integration_branches(self, repo, source_branch,
                                     destination_branch):
        integration_branches = []
        for dst_branch in self.destination_branches(destination_branch):
            name = 'w/%s/%s' % (dst_branch.version, source_branch)
            integration_branch = IntegrationBranch(repo, name)
            integration_branch.destination_branch = dst_branch
            integration_branch.source_branch = source_branch
            integration_branches.append(integration_branch)
            if not integration_branch.exists():
                integration_branch.create(
                    integration_branch.destination_branch)
        return integration_branches


class WallE:
    def __init__(self, bitbucket_login, bitbucket_password, bitbucket_mail,
                 owner, slug, pull_request_id, options, commands, settings):
        self._bbconn = bitbucket_api.Client(
            bitbucket_login, bitbucket_password, bitbucket_mail)
        self.bbrepo = bitbucket_api.Repository(
            self._bbconn, owner=owner, repo_slug=slug)
        self.main_pr = self.bbrepo.get_pull_request(
            pull_request_id=pull_request_id)
        self.author = self.main_pr['author']['username']
        self.author_display_name = self.main_pr['author']['display_name']
        if WALL_E_USERNAME == self.author:
            res = re.search('(?P<pr_id>\d+)',
                            self.main_pr['description'])
            if not res:
                raise ParentPullRequestNotFound('Not found')
            self.pull_request_id = int(res.group('pr_id'))
            self.main_pr = self.bbrepo.get_pull_request(
                pull_request_id=self.pull_request_id
            )
            self.author = self.main_pr['author']['username']
            self.author_display_name = self.main_pr['author']['display_name']
        self.options = options
        self.commands = commands
        self.settings = settings
        self.source_branch = None
        self.destination_branches = []
<<<<<<< HEAD
        self._cascade = BranchCascade()
=======
        self.target_versions = {}
        self.after_prs = []
>>>>>>> 52542764

    def option_is_set(self, name):
        if name not in self.options.keys():
            return False
        return self.options[name].is_set()

    def _get_active_options(self):
        return [option for option in self.options.keys() if
                self.option_is_set(option)]

    def print_help(self, args):
        raise HelpMessage(options=self.options,
                          commands=self.commands,
                          active_options=self._get_active_options())

    def get_status_report(self):
        # tmp hard coded
        return {}

    def publish_status_report(self, args):
        raise StatusReport(status=self.get_status_report(),
                           active_options=self._get_active_options())

    def command_not_implemented(self, args):
        raise CommandNotImplemented(
            active_options=self._get_active_options()
        )

    def find_bitbucket_comment(self,
                               username=None,
                               startswith=None,
                               max_history=None):
        # the last comment posted is the first in the list
        for index, comment in enumerate(self.main_pr.get_comments()):
            u = comment['user']['username']
            raw = comment['content']['raw']
            # python3
            if isinstance(username, str) and u != username:
                continue
            # python2
            if isinstance(username, list) and u not in username:
                continue
            if startswith and not raw.startswith(startswith):
                continue
            if max_history and index > max_history:
                return
            return comment

    def send_bitbucket_msg(self, msg, no_comment=False,
                           dont_repeat_if_in_history=10,
                           interactive=False):
        logging.debug('considering sending: %s', msg)

        if no_comment:
            logging.debug('not sending message due to no_comment being True.')
            return

        # if wall-e doesn't do anything in the last 10 comments,
        # allow him to run again
        if dont_repeat_if_in_history:
            if self.find_bitbucket_comment(
                    username=WALL_E_USERNAME,
                    startswith=msg,
                    max_history=dont_repeat_if_in_history):
                raise CommentAlreadyExists('The same comment has '
                                           'already been posted by '
                                           'Wall-E in the past. '
                                           'Nothing to do here!')

        if interactive:
            print('%s\n' % msg)
            if not confirm('Do you want to send this comment?'):
                return

        logging.debug('SENDING MSG %s', msg)

        self.main_pr.add_comment(msg)

    def _check_pr_state(self):
        if self.main_pr['state'] != 'OPEN':  # REJECTED or FULFILLED
            raise NothingToDo('The pull-request\'s state is "%s"'
                              % self.main_pr['state'])

    def _check_if_ignored(self, src_branch_name, dst_branch_name):
        # check feature branch
        if not src_branch_name.cascade_producer:
            raise NotMyJob(src_branch_name, dst_branch_name)

        # check selected destination branch
        if not dst_branch_name.cascade_consumer:
            raise NotMyJob(src_branch_name, dst_branch_name)

    def _send_greetings(self, comments):
        """Display a welcome message if conditions are met."""
        for comment in comments:
            author = comment['user']['username']
            if isinstance(author, list):
                # python2 returns a list
                if len(author) != 1:
                    continue
                author = author[0]

            if author == WALL_E_USERNAME:
                return

        raise InitMessage(author=self.author_display_name,
                          status=self.get_status_report(),
                          active_options=self._get_active_options())

    def _check_options(self, comment_author, pr_author, keyword_list):
        logging.debug('checking keywords %s', keyword_list)

        for keyword in keyword_list:
            if keyword.startswith('after_pull_request='):
                match_ = re.match('after_pull_request=(?P<pr_id>\d+)$',
                                  keyword)
                if not match_:
                    return False
                self.after_prs.append(match_.group('pr_id'))
                keyword = 'after_pull_request'

            if keyword not in self.options.keys():
                logging.debug('ignoring keywords in this comment due to '
                              'an unknown keyword `%s`', keyword_list)
                return False

            limited_access = self.options[keyword].privileged
            if limited_access:
                if comment_author == pr_author:
                    logging.debug('cannot use privileges on own PR')
                    return False

                if comment_author not in self.settings['admins']:
                    logging.debug('ignoring keywords in this comment due to '
                                  'unsufficient credentials `%s`',
                                  keyword_list)
                    return False

        return True

    def _get_options(self, comments, pr_author):
        """Load settings from pull-request comments."""
        for comment in comments:
            raw = comment['content']['raw']
            if not raw.strip().startswith('@%s' % WALL_E_USERNAME):
                continue

            logging.debug('Found a keyword comment: %s', raw)
            raw_cleaned = raw.strip()[len(WALL_E_USERNAME) + 1:]

            author = comment['user']['username']
            if isinstance(author, list):
                # python2 returns a list
                if len(author) != 1:
                    continue
                author = author[0]

            # accept all options in the form:
            # @scality_wall-e option1 option2...
            # @scality_wall-e option1, option2, ...
            # @scality_wall-e: option1 - option2 - ...
            raw_cleaned = re.sub(r'[,.\-/:;|+]', ' ', raw_cleaned)
            regexp = r"\s*(?P<keywords>(\s+[\w=]+)+)\s*$"
            match_ = re.match(regexp, raw_cleaned)
            if not match_:
                logging.debug('Keyword comment ignored. '
                              'Not an option, unknown format: %s', raw)
                continue

            keywords = match_.group('keywords').strip().split()

            if not self._check_options(author, pr_author, keywords):
                logging.debug('Keyword comment ignored. '
                              'Not an option, checks failed: %s', raw)
                continue

            for keyword in keywords:
                # strip args
                option = keyword.split('=')[0]
                self.options[option].set(True)

    def _check_command(self, author, command):
        logging.debug('checking command %s', command)

        if command not in self.commands.keys():
            logging.debug('ignoring command in this comment due to '
                          'an unknown command `%s`', command)
            return False

        limited_access = self.commands[command].privileged
        if limited_access and author not in self.settings['admins']:
            logging.debug('ignoring command in this comment due to '
                          'unsufficient credentials `%s`', command)
            return False

        return True

    def _handle_commands(self, comments):
        """Detect the last command in pull-request comments and act on it."""
        for comment in comments:
            author = comment['user']['username']
            if isinstance(author, list):
                # python2 returns a list
                if len(author) != 1:
                    continue
                author = author[0]

            # if Wall-E is the author of this comment, any previous command
            # has been treated or is outdated, since Wall-E replies to all
            # commands. The search is over.
            if author == WALL_E_USERNAME:
                return

            raw = comment['content']['raw']
            if not raw.strip().startswith('@%s' % WALL_E_USERNAME):
                continue

            logging.debug('Found a potential command comment: %s', raw)

            # accept all commands in the form:
            # @scality_wall-e command arg1 arg2 ...
            regexp = "@%s[\s:]*" % WALL_E_USERNAME
            raw_cleaned = re.sub(regexp, '', raw.strip())
            regexp = r"(?P<command>\w+)(?P<args>.*)$"
            match_ = re.match(regexp, raw_cleaned)
            if not match_:
                logging.warning('Command comment ignored. '
                                'Not a command, unknown format: %s' % raw)
                continue

            command = match_.group('command')

            if not self._check_command(author, command):
                logging.debug('Command comment ignored. '
                              'Not a command, checks failed: %s' % raw)
                continue

            # get command handler and execute it
            assert hasattr(self, self.commands[command].handler)
            handler = getattr(self, self.commands[command].handler)
            handler(match_.group('args'))

<<<<<<< HEAD
    def _setup_source_branch(self, repo, src_branch_name, dst_branch_name):
=======
    def _check_depending_pull_requests(self):
        if not self.after_prs:
            return

        prs = [self.bbrepo.get_pull_request(pull_request_id=int(x))
               for x in self.after_prs]

        opened_prs = filter(lambda x: x['state'] == 'OPEN', prs)
        merged_prs = filter(lambda x: x['state'] == 'MERGED', prs)
        declined_prs = filter(lambda x: x['state'] == 'DECLINED', prs)

        if len(self.after_prs) != len(merged_prs):
            raise AfterPullRequest(
                opened_prs=opened_prs,
                declined_prs=declined_prs,
                active_options=self._get_active_options())

    def _build_target_versions(self, dst_branch_name):
        match_ = re.match("[^/]*/(?P<minver>.*)", dst_branch_name)
        assert match_  # should work, already tested
        # target versions are all versions above `minver`
        self.target_versions = OrderedDict(
            [(version, data['upcoming_release']) for (version, data) in
                self.settings['development_branch']['versions'].items()
                if version >= match_.group('minver')])

    def _setup_source_branch(self, src_branch_name, dst_branch_name):
>>>>>>> 52542764
        try:
            self.source_branch = branch_factory(repo, self.main_pr['source'][
                'branch']['name'])
        except UnrecognizedBranchPattern:
            raise IncorrectSourceBranchName(
                source=self.main_pr['source']['branch']['name'],
                destination=self.main_pr['destination']['branch']['name'],
                valid_prefixes=FeatureBranch.valid_prefixes,
                active_options=self._get_active_options())

    def _setup_destination_branch(self, repo, dst_branch_name):
        self.destination_branch = branch_factory(repo, dst_branch_name)

    def _check_compatibility_src_dest(self):
        if self.source_branch.prefix == 'feature' and \
            self.destination_branch != self._cascade.destination_branches(
                self.destination_branch)[-1]:
            raise IncompatibleSourceBranchPrefix(
                source=self.source_branch,
                destination=self.destination_branch,
                active_options=self._get_active_options())

    def _jira_check_reference(self):
        if self.source_branch.jira_issue_key:
            return

        for destination_branch in self.destination_branches:
            if not destination_branch.allow_ticketless:
                raise MissingJiraId(source_branch=self.source_branch.name,
                                    dest_branch=destination_branch.name,
                                    active_options=self._get_active_options())

    def _jira_get_issue(self, issue_id):
        try:
            issue = jira_api.JiraIssue(issue_id=issue_id, login='wall_e',
                              passwd=self._bbconn.auth.password)
        except JIRAError as e:
            if e.status_code == 404:
                raise JiraIssueNotFound(
                    issue=issue_id,
                    active_options=self._get_active_options())

            else:
                raise

        return issue

    def _jira_check_project(self, issue):
        # check the project
        if (self.source_branch.jira_project !=
                self.settings['jira_key']):
            raise IncorrectJiraProject(
                expected_project=self.settings['jira_key'],
                issue=issue,
                active_options=self._get_active_options()
            )

    def _jira_check_issue_type(self, issue):
        issuetype = issue.fields.issuetype.name

        if issuetype == 'Sub-task':
            raise SubtaskIssueNotSupported(
                issue=issue,
                pairs=JIRA_ISSUE_BRANCH_PREFIX,
                active_options=self._get_active_options())

        expected_prefix = JIRA_ISSUE_BRANCH_PREFIX.get(issuetype)
        if expected_prefix is None:
            raise JiraUnknownIssueType(issuetype)

        if expected_prefix != self.source_branch.prefix:
            raise MismatchPrefixIssueType(
                prefix=self.source_branch.prefix,
                expected=expected_prefix,
                pairs=JIRA_ISSUE_BRANCH_PREFIX,
                issue=issue,
                active_options=self._get_active_options())

    def _jira_check_version(self, issue):
        issue_versions = set([version.name for version in
                              issue.fields.fixVersions])
        expect_versions = set(
            self._cascade.target_versions(self.destination_branch))

        if issue_versions != expect_versions:
            raise IncorrectFixVersion(
                issue=issue,
                issue_versions=issue_versions,
                expect_versions=expect_versions,
                active_options=self._get_active_options())

    def _jira_checks(self):
        """Check the Jira issue id specified in the source branch."""
        if self.option_is_set('bypass_jira_check'):
            return

        if not self.settings['jira_key']:
            return

        self._jira_check_reference()

        issue_id = self.source_branch.jira_issue_key
        issue = self._jira_get_issue(issue_id)

        self._jira_check_project(issue)
        self._jira_check_issue_type(issue)
        self._jira_check_version(issue)

    def _clone_git_repo(self, reference_git_repo):
        git_repo = GitRepository(self.bbrepo.get_git_url())
        git_repo.clone(reference_git_repo)
        git_repo.fetch_all_branches()
        git_repo.config('user.email', WALL_E_EMAIL)
        git_repo.config('user.name', WALL_E_USERNAME)
        return git_repo

    def _check_source_branch_still_exists(self, git_repo):
        # check source branch still exists
        # (it may have been deleted by developers)
        try:
            Branch(git_repo, self.source_branch.name).checkout()
        except CheckoutFailedException:
            raise NothingToDo(self.source_branch.name)

    def _build_branch_cascade(self, git_repo):
        for branch in git_repo.cmd('git branch').split('\n')[:-1]:
            try:
                branch = branch_factory(git_repo, branch[2:])
            except UnrecognizedBranchPattern:
                continue
            self._cascade.add_branch(branch)

        for tag in git_repo.cmd('git tag').split('\n')[:-1]:
            self._cascade.add_tag(tag)

    def _check_history_did_not_change(self, integration_branch):
        development_branch = integration_branch.destination_branch
        for commit in integration_branch.get_all_commits(
                integration_branch.source_branch):
            if not development_branch.includes_commit(commit):
                raise BranchHistoryMismatch(
                    commit=commit,
                    integration_branch=integration_branch,
                    feature_branch=integration_branch.source_branch,
                    development_branch=development_branch,
                    active_options=self._get_active_options())

    def _merge(self, source, destination):
        try:
            destination.merge_from_branch(source)
        except MergeFailedException:
            raise Conflict(source=source,
                           destination=destination,
                           active_options=self._get_active_options())

    def _update_integration_from_dev(self, integration_branches):
        # The first integration branch should not contain commits
        # that are not in development/* or in the feature branch.
        self._check_history_did_not_change(integration_branches[0])
        for integration_branch in integration_branches:
            integration_branch.merge_from_branch(
                integration_branch.destination_branch)

    def _update_integration_from_feature(self, integration_branches):
        branch_to_merge_from = self.source_branch
        for integration_branch in integration_branches:
            self._merge(branch_to_merge_from, integration_branch)
            branch_to_merge_from = integration_branch

    def _create_pull_requests(self, integration_branches):
        # read open PRs and store them for multiple usage
        open_prs = list(self.bbrepo.get_pull_requests())
        return [
            integration_branch.get_or_create_pull_request(self.main_pr,
                                                          open_prs,
                                                          self.bbrepo)
            for integration_branch in integration_branches]

    def _check_approvals(self, child_prs):
        """Check approval of a PR by author, tester and peer.

        Args:
            - child_prs (json): all the child PRs

        Raises:
            - AuthorApprovalRequired
            - PeerApprovalRequired
            - TesterApprovalRequired

        """
        approved_by_author = self.option_is_set('bypass_author_approval')
        approved_by_peer = self.option_is_set('bypass_peer_approval')
        approved_by_tester = self.option_is_set('bypass_tester_approval')
        requires_unanimity = self.option_is_set('unanimity')
        is_unanimous = True

        if not self.settings['testers']:
            # if the project does not declare any testers,
            # just assume a pseudo-tester has approved the PR
            approved_by_tester = True

        # If a tester is the author of the PR we will bypass
        #  the tester approval
        if self.author in self.settings['testers']:
            approved_by_tester = True

        if (approved_by_author and approved_by_peer and
                approved_by_tester and not requires_unanimity):
            return

        # NB: when author hasn't approved the PR, author isn't listed in
        # 'participants'
        for participant in self.main_pr['participants']:
            if not participant['approved']:
                # Exclude WALL_E and SCALITY_JENKINS
                if (not participant['user']['username'] in [WALL_E_USERNAME,
                                                            JENKINS_USERNAME]):
                    is_unanimous = False
                continue
            if participant['user']['username'] == self.author:
                approved_by_author = True
            elif participant['user']['username'] in self.settings['testers']:
                approved_by_tester = True
            else:
                approved_by_peer = True

        if not approved_by_author:
            raise AuthorApprovalRequired(
                pr=self.main_pr,
                child_prs=child_prs,
                author_approval=approved_by_author,
                peer_approval=approved_by_peer,
                tester_approval=approved_by_tester,
                requires_unanimity=requires_unanimity,
                active_options=self._get_active_options()
            )

        if not approved_by_peer:
            raise PeerApprovalRequired(
                pr=self.main_pr,
                child_prs=child_prs,
                author_approval=approved_by_author,
                peer_approval=approved_by_peer,
                tester_approval=approved_by_tester,
                requires_unanimity=requires_unanimity,
                active_options=self._get_active_options()
            )

        if not approved_by_tester:
            raise TesterApprovalRequired(
                pr=self.main_pr,
                child_prs=child_prs,
                author_approval=approved_by_author,
                peer_approval=approved_by_peer,
                tester_approval=approved_by_tester,
                requires_unanimity=requires_unanimity,
                active_options=self._get_active_options()
            )

        if (requires_unanimity and not is_unanimous):
            raise UnanimityApprovalRequired(
                pr=self.main_pr,
                child_prs=child_prs,
                author_approval=approved_by_author,
                peer_approval=approved_by_peer,
                tester_approval=approved_by_tester,
                requires_unanimity=requires_unanimity,
                active_options=self._get_active_options()
            )

    def _get_pr_build_status(self, key, pr):
        try:
            build_state = self.bbrepo.get_build_status(
                revision=pr['source']['commit']['hash'],
                key=key
            )['state']
        except requests.exceptions.HTTPError as e:
            if e.response.status_code == 404:
                return 'NOTSTARTED'
            else:
                raise
        return build_state

    def _check_build_status(self, child_prs):
        """Report the worst status available."""
        if self.option_is_set('bypass_build_status'):
            return

        key = self.settings['build_key']
        if not key:
            return

        ordered_state = ['SUCCESSFUL', 'INPROGRESS', 'NOTSTARTED', 'FAILED']
        g_state = 'SUCCESSFUL'
        worst_pr = child_prs[0]
        for pr in child_prs:
            build_state = self._get_pr_build_status(key, pr)
            if ordered_state.index(g_state) < ordered_state.index(build_state):
                g_state = build_state
                worst_pr = pr

        if g_state == 'FAILED':
            raise BuildFailed(pr_id=worst_pr['id'],
                              active_options=self._get_active_options())
        elif g_state == 'NOTSTARTED':
            raise BuildNotStarted()
        elif g_state == 'INPROGRESS':
            raise BuildInProgress()
        assert build_state == 'SUCCESSFUL'

    def handle_pull_request(self, reference_git_repo='',
                            no_comment=False, interactive=False):

        self._check_pr_state()

        repo = self._clone_git_repo(reference_git_repo)
        src_branch_name = self.main_pr['source']['branch']['name']
        dst_branch_name = self.main_pr['destination']['branch']['name']
        self._setup_source_branch(repo, src_branch_name, dst_branch_name)
        self._setup_destination_branch(repo, dst_branch_name)

        self._check_if_ignored(self.source_branch, self.destination_branch)
        self._build_branch_cascade(repo)
        self._cascade.validate()
        self._cascade.adapt_cascade_to_destination_branch(
            self.destination_branch)

        # read comments and store them for multiple usage
        comments = list(self.main_pr.get_comments())

        self._send_greetings(comments)
        self._get_options(comments, self.author)
        self._handle_commands(comments)

        if self.option_is_set('wait'):
            raise NothingToDo('wait option is set')

<<<<<<< HEAD
=======
        self._check_depending_pull_requests()
        self._build_target_versions(dst_branch_name)
        self._setup_source_branch(src_branch_name, dst_branch_name)
        self._setup_destination_branches(src_branch_name, dst_branch_name)
>>>>>>> 52542764
        self._check_compatibility_src_dest()
        self._jira_checks()

        self._check_source_branch_still_exists(repo)
        integration_branches = self._cascade._create_integration_branches(
            repo, self.source_branch, self.destination_branch)
        self._update_integration_from_dev(integration_branches)
        self._update_integration_from_feature(integration_branches)
        child_prs = self._create_pull_requests(integration_branches)
        self._check_approvals(child_prs)
        self._check_build_status(child_prs)

        if interactive and not confirm('Do you want to merge ?'):
            return

        for integration_branch in integration_branches:
            integration_branch.update_to_development_branch()

            for integration_branch in integration_branches:
                try:
                    integration_branch.remove()
                except RemoveFailedException:
                    # ignore failures as this is non critical
                    pass
        self._cascade.validate()
        # repo.delete()

        raise SuccessMessage(branches=self.destination_branches,
                             issue=self.source_branch.jira_issue_key,
                             author=self.author_display_name,
                             active_options=self._get_active_options())


def setup_parser():
    parser = argparse.ArgumentParser(add_help=False,
                                     description='Merges bitbucket '
                                                 'pull requests.')
    parser.add_argument(
        '--option', '-o', action='append', type=str, dest='cmd_line_options',
        help="Activate additional options")
    parser.add_argument(
        'pull_request_id',
        help="The ID of the pull request")
    parser.add_argument(
        'password',
        help="Wall-E's password [for Jira and Bitbucket]")
    parser.add_argument(
        '--reference-git-repo', default='',
        help="Reference to a local git repo to improve cloning delay")
    parser.add_argument(
        '--owner', default='scality',
        help="The owner of the repo (default: scality)")
    parser.add_argument(
        '--slug', default='ring',
        help="The repo's slug (default: ring)")
    parser.add_argument(
        '--settings', default='',
        help="The settings to use (default to repository slug)")
    parser.add_argument(
        '--interactive', action='store_true', default=False,
        help="Ask before merging or sending comments")
    parser.add_argument(
        '--no-comment', action='store_true', default=False,
        help="Do not add any comment to the pull request page")
    parser.add_argument(
        '-v', action='store_true', dest='verbose', default=False,
        help="Verbose mode")
    parser.add_argument(
        '--alert-email', action='store', default=None, type=str,
        help="Where to send notifications in case of "
             "incorrect behaviour")
    parser.add_argument(
        '--backtrace', action='store_true', default=False,
        help="Show backtrace instead of return code on console")
    parser.add_argument(
        '--quiet', action='store_true', default=False,
        help="Don't print return codes on the console")

    return parser


def setup_options(args):
    options = {
        'after_pull_request':
            Option(privileged=False,
                   value=False,  # not supported from command line
                   help="Wait for the given pull request id to be merged "
                        "before continuing with the current one."),
        'bypass_peer_approval':
            Option(privileged=True,
                   value='bypass_peer_approval' in args.cmd_line_options,
                   help="Bypass the pull request author's approval"),
        'bypass_author_approval':
            Option(privileged=True,
                   value='bypass_author_approval' in args.cmd_line_options,
                   help="Bypass the pull request peer's approval"),
        'bypass_tester_approval':
            Option(privileged=True,
                   value='bypass_tester_approval' in args.cmd_line_options,
                   help="Bypass the pull request tester's approval"),
        'bypass_jira_check':
            Option(privileged=True,
                   value='bypass_jira_check' in args.cmd_line_options,
                   help="Bypass the Jira issue check"),
        'bypass_build_status':
            Option(privileged=True,
                   value='bypass_build_status' in args.cmd_line_options,
                   help="Bypass the build and test status"),
        'bypass_commit_size':
            Option(privileged=True,
                   value='bypass_commit_size' in args.cmd_line_options,
                   help='Bypass the check on the size of the changeset '
                        '```TBA```'),
        'unanimity':
            Option(privileged=False,
                   value='unanimity' in args.cmd_line_options,
                   help="Change review acceptance criteria from "
                        "`one reviewer at least` to `all reviewers` "),
        'wait':
            Option(privileged=False,
                   value='wait' in args.cmd_line_options,
                   help="Instruct Wall-E not to run until further notice")
    }
    return options


def setup_commands():
    commands = {
        'help':
            Command(privileged=False,
                    handler='print_help',
                    help='print Wall-E\'s manual in the pull-request'),
        'status':
            Command(privileged=False,
                    handler='publish_status_report',
                    help='print Wall-E\'s current status in '
                         'the pull-request ```TBA```'),
        'build':
            Command(privileged=False,
                    handler='command_not_implemented',
                    help='re-start a fresh build ```TBA```'),
        'clear':
            Command(privileged=False,
                    handler='command_not_implemented',
                    help='remove all comments from Wall-E from the '
                         'history ```TBA```'),
        'reset':
            Command(privileged=False,
                    handler='command_not_implemented',
                    help='delete integration branches, integration pull '
                         'requests, and restart merge process from the '
                         'beginning ```TBA```')
    }
    return commands


def main():
    parser = setup_parser()
    args = parser.parse_args()
    if not args.cmd_line_options:
        args.cmd_line_options = []

    if args.verbose:
        logging.basicConfig(level=logging.DEBUG)
    else:
        logging.basicConfig(level=logging.INFO)
        # request lib is noisy
        requests_log = logging.getLogger("requests.packages.urllib3")
        requests_log.setLevel(logging.WARNING)
        requests_log.propagate = True

    if not args.settings:
        args.settings = args.slug

    if args.settings not in SETTINGS:
        print("Invalid repository/settings. I don't know how to work "
              "with %s. Specify settings with the --settings options." %
              args.settings)
        sys.exit(1)

    if args.alert_email:
        try:
            setup_email(args.alert_email)
        except ImproperEmailFormat:
            print("Invalid email (%s)" % args.alert_email)
            sys.exit(1)
        except UnableToSendEmail:
            print("It appears I won't be able to send emails, please check "
                  "the email server.")
            sys.exit(1)

    options = setup_options(args)
    commands = setup_commands()

    wall_e = WallE(WALL_E_USERNAME, args.password, WALL_E_EMAIL,
                   args.owner, args.slug, int(args.pull_request_id),
                   options, commands, SETTINGS[args.settings])

    try:
        wall_e.handle_pull_request(
            reference_git_repo=args.reference_git_repo,
            no_comment=args.no_comment,
            interactive=args.interactive
        )

    except WallE_TemplateException as excp:
        try:
            wall_e.send_bitbucket_msg(unicode(excp),
                                      dont_repeat_if_in_history=excp.
                                      dont_repeat_if_in_history,
                                      no_comment=args.no_comment,
                                      interactive=args.interactive)
        except CommentAlreadyExists:
            logging.info('Comment already posted.')

        if args.backtrace:
            raise excp

        if not args.quiet:
            print('%d - %s' % (excp.code, excp.__class__.__name__))
        return excp.code

    except WallE_SilentException as excp:
        if args.backtrace:
            raise excp

        if not args.quiet:
            print('%d - %s' % (0, excp.__class__.__name__))
        return 0

    except Exception:
        if args.alert_email:
            send_email(destination=args.alert_email,
                       title="[Wall-E] Unexpected termination "
                             "(%s)" % time.asctime(),
                       content=traceback.format_exc())
        raise


if __name__ == '__main__':
    main()<|MERGE_RESOLUTION|>--- conflicted
+++ resolved
@@ -21,14 +21,9 @@
                      MergeFailedException,
                      CheckoutFailedException,
                      RemoveFailedException)
-<<<<<<< HEAD
 import jira_api
-from wall_e_exceptions import (AuthorApprovalRequired,
-=======
-from jira_api import JiraIssue
 from wall_e_exceptions import (AfterPullRequest,
                                AuthorApprovalRequired,
->>>>>>> 52542764
                                BranchHistoryMismatch,
                                BranchNameInvalid,
                                BuildFailed,
@@ -501,12 +496,8 @@
         self.settings = settings
         self.source_branch = None
         self.destination_branches = []
-<<<<<<< HEAD
         self._cascade = BranchCascade()
-=======
-        self.target_versions = {}
         self.after_prs = []
->>>>>>> 52542764
 
     def option_is_set(self, name):
         if name not in self.options.keys():
@@ -749,9 +740,6 @@
             handler = getattr(self, self.commands[command].handler)
             handler(match_.group('args'))
 
-<<<<<<< HEAD
-    def _setup_source_branch(self, repo, src_branch_name, dst_branch_name):
-=======
     def _check_depending_pull_requests(self):
         if not self.after_prs:
             return
@@ -778,8 +766,7 @@
                 self.settings['development_branch']['versions'].items()
                 if version >= match_.group('minver')])
 
-    def _setup_source_branch(self, src_branch_name, dst_branch_name):
->>>>>>> 52542764
+    def _setup_source_branch(self, repo, src_branch_name, dst_branch_name):
         try:
             self.source_branch = branch_factory(repo, self.main_pr['source'][
                 'branch']['name'])
@@ -1117,13 +1104,7 @@
         if self.option_is_set('wait'):
             raise NothingToDo('wait option is set')
 
-<<<<<<< HEAD
-=======
         self._check_depending_pull_requests()
-        self._build_target_versions(dst_branch_name)
-        self._setup_source_branch(src_branch_name, dst_branch_name)
-        self._setup_destination_branches(src_branch_name, dst_branch_name)
->>>>>>> 52542764
         self._check_compatibility_src_dest()
         self._jira_checks()
 
