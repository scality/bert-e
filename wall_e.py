--- conflicted
+++ resolved
@@ -239,11 +239,6 @@
     pattern = '^hotfix/(?P<label>.*)$'
 
 
-<<<<<<< HEAD
-=======
-
-
->>>>>>> d1a91c0f
 class ReleaseBranch(WalleBranch):
     pattern = '^release/' \
               '(?P<version>(?P<major>\d+)\.(?P<minor>\d+))$'
@@ -257,10 +252,7 @@
     pattern = "^%s/(%s(?P<label>.*)|.+)$" % (prefixes, jira_issue_pattern)
     cascade_producer = True
 
-<<<<<<< HEAD
-
-=======
->>>>>>> d1a91c0f
+
 class DevelopmentBranch(WalleBranch):
     pattern = '^development/(?P<version>(?P<major>\d+)\.(?P<minor>\d+))$'
     micro = None
