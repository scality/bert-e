#!/usr/bin/env python
# -*- coding: utf-8 -*-

import argparse
from collections import OrderedDict
import re
import six

from template_loader import render
import requests

from bitbucket_api import (Repository as BitBucketRepository,
                           Client)
from git_api import Repository as GitRepository, Branch, MergeFailedException
from jira_api import JiraIssue
from wall_e_exceptions import (NotMyJobException,
                               PrefixCannotBeMergedException,
                               BranchDoesNotAcceptFeaturesException,
                               BranchNameInvalidException,
                               ConflictException,
                               CommentAlreadyExistsException,
                               NothingToDoException,
                               AuthorApprovalRequiredException,
                               PeerApprovalRequiredException,
                               BuildFailedException,
                               BuildNotStartedException,
                               BuildInProgressException,
                               WallE_Exception,
                               WallE_InternalException,
                               WallE_TemplateException)

if six.PY3:
    raw_input = input

KNOWN_VERSIONS = OrderedDict([
    ('4.3', '4.3.18'),
    ('5.1', '5.1.4'),
    ('6.0', '6.0.0')])

JIRA_ISSUE_BRANCH_PREFIX = {
    'Epic': 'project',
    'Story': 'feature',
    'Bug': 'bugfix',
    'Improvement': 'improvement'}

WALL_E_USERNAME = 'scality_wall-e'

def confirm(question):
    input_ = raw_input(question + " Enter (y)es or (n)o: ")
    return input_ == "yes" or input_ == "y"


class ScalBranch(Branch):
    def __init__(self, name):
        Branch.__init__(self, name)
        if '/' not in name:
            raise BranchNameInvalidException(name)


class DestinationBranch(ScalBranch):
    def __init__(self, name):
        ScalBranch.__init__(self, name)
        self.prefix, self.version = name.split('/', 1)
        if (self.prefix != 'development' or
                self.version not in KNOWN_VERSIONS.keys()):
            raise BranchNameInvalidException(name)

        self.impacted_versions = OrderedDict(
            [(version, release) for (version, release) in
                KNOWN_VERSIONS.items()
                if version >= self.version])


class FeatureBranch(ScalBranch):
    def __init__(self, name):
        ScalBranch.__init__(self, name)
        self.prefix, self.subname = name.split('/', 1)
        self.jira_issue_id = None
        match = re.match('(?P<issue_id>[A-Z]+-\d+).*', self.subname)
        if match:
            self.jira_issue_id = match.group('issue_id')
        else:
            print('Warning : %s does not contain a correct '
                  'issue id number' % self.name)
            # Fixme : send a comment instead ? or ignore the jira checks ?

    def merge_cascade(self, destination_branch):
        if self.prefix not in ['feature', 'bugfix', 'improvement']:
            raise PrefixCannotBeMergedException(source=self,
                                                destination=destination_branch)
        if (self.prefix == 'feature' and
                destination_branch.version in ['4.3', '5.1']):
            raise BranchDoesNotAcceptFeaturesException(
                source=self,
                destination=destination_branch)

        previous_feature_branch = self
        new_pull_requests = []
        for version in destination_branch.impacted_versions:
            integration_branch = (FeatureBranch('w/%s/%s/%s'
                                  % (version, self.prefix, self.subname)))
            try:
                (integration_branch
                 .update_or_create_and_merge(previous_feature_branch))
            except MergeFailedException:
                raise ConflictException(source=integration_branch,
                                        destination=previous_feature_branch)
            development_branch = DestinationBranch('development/' + version)
            try:
                integration_branch.merge(development_branch)
            except MergeFailedException:
                raise ConflictException(source=integration_branch,
                                        destination=development_branch)
            integration_branch.push()
            new_pull_requests.append((integration_branch, development_branch))
            previous_feature_branch = integration_branch
        return new_pull_requests


class WallE:
    def __init__(self, bitbucket_login, bitbucket_password, bitbucket_mail):
        self._bbconn = Client(bitbucket_login,
                              bitbucket_password, bitbucket_mail)
        self.original_pr = None

    def check_build_status(self, pr, key):
        try:
            build_state = self.bbrepo.get_build_status(
                revision=pr['source']['commit']['hash'],
                key=key
            )['state']
        except requests.exceptions.HTTPError as e:
            if e.response.status_code == 404:
                raise BuildNotStartedException(pr['id'])
            raise
        else:
            if build_state == 'FAILED':
                raise BuildFailedException(pr['id'])
            elif build_state == 'INPROGRESS':
                raise BuildInProgressException(pr['id'])

            assert build_state == 'SUCCESSFUL'

    def send_bitbucket_msg(self, pull_request_id, msg, no_comment=False,
                           interactive=False):
        print('SENDING MSG %s : %s' % (pull_request_id, msg))
        if not self.original_pr:
            return
        # the last comment is the first
        for index, comment in enumerate(self.original_pr.get_comments()):
            if (comment['user']['username'] == WALL_E_USERNAME and
                    comment['content']['raw'] == msg):
                raise CommentAlreadyExistsException('The same comment has '
                                                    'already been posted by '
                                                    'Wall-E in the past. '
                                                    'Nothing to do here!')
            elif index > 10:
                # if wall-e doesn't do anything in the last 10 comments,
                # allow him to run again
                break
        if no_comment:
            return
        if interactive and not confirm('Do you want to send this comment ?'):
            return
        self.original_pr.add_comment(msg)

    def jira_checks(self, source_branch, destination_branch,
                    bypass_jira_version_check, bypass_jira_type_check):
        """performs checks using the Jira issue id specified in the source
        branch name"""
        if bypass_jira_version_check and bypass_jira_type_check:
            return

        if not source_branch.jira_issue_id:
            if destination_branch.version in ['6.0', 'trunk']:
                # We do not want to merge in maintenance branches without
                # proper ticket handling but it is OK for future releases.
                # FIXME : versions should not be hardcoded
                return

            raise WallE_Exception('You want to merge `%s` into a maintenance '
                                  'branch but this branch does not specify a '
                                  'Jira issue id' % (source_branch.name))

        issue = JiraIssue(issue_id=source_branch.jira_issue_id,
                          login='wall_e',
                          passwd=self._bbconn.auth.password)

        # Use parent task instead
        if issue.fields.issuetype.name == 'Sub-task':
            issue = JiraIssue(issue_id=issue.fields.parent.key,
                              login='wall_e',
                              passwd=self._bbconn.auth.password)

        # Fixme : add proper error handling
        # What happens when the issue does not exist ? -> comment on PR ?
        # What happens in case of network failure ? -> fail silently ?
        # What else can happen ?
        if not bypass_jira_type_check:
            issuetype = issue.fields.issuetype.name
            expected_prefix = JIRA_ISSUE_BRANCH_PREFIX.get(issuetype)
            if expected_prefix is None:
                raise WallE_InternalException('Jira issue: unknow type %r' %
                                              issuetype)
            if expected_prefix != source_branch.prefix:
                raise WallE_Exception('branch prefix name %r mismatches '
                                      'jira issue type field %r' %
                                      (source_branch.prefix, expected_prefix))

        if not bypass_jira_version_check:
            issue_versions = set([version.name for version in
                                  issue.fields.fixVersions])
            expect_versions = set(
                destination_branch.impacted_versions.values())
            if issue_versions != expect_versions:
                raise WallE_Exception("The issue 'Fix Version/s' field "
                                      "contains %s. It must contain: %s." %
                                      (', '.join(issue_versions),
                                       ', '.join(expect_versions)))

    def _handle_pull_request(self,
                             owner,
                             repo_slug,
                             pull_request_id,
                             bypass_peer_approval=False,
                             bypass_author_approval=False,
                             bypass_jira_version_check=False,
                             bypass_jira_type_check=False,
                             bypass_build_status=False,
                             reference_git_repo='',
                             no_comment=False,
                             interactive=False):

        self.bbrepo = BitBucketRepository(self._bbconn, owner=owner,
                                          repo_slug=repo_slug)
        self.repo_full_name = owner + '/' + repo_slug
        self.original_pr = (self.bbrepo
                            .get_pull_request(pull_request_id=pull_request_id))
        author = self.original_pr['author']['username']
        if WALL_E_USERNAME == author:
            res = re.search('(\d+)',
                            self.original_pr['description'])
            if not res.group():
                raise Exception('Not found')
            self.pull_request_id = res.group()
            self.original_pr = (self.bbrepo
                                .get_pull_request(pull_request_id=res.group()))
            author = self.original_pr['author']['username']

        if self.original_pr['state'] != 'OPEN':  # REJECTED or FULFILLED
            raise NothingToDoException('The pull-request\'s state is "%s"'
                                       % self.original_pr['state'])

        # TODO: Check the size of the diff and issue warnings

        # TODO: Check build status

        # TODO: make it idempotent

        dst_brnch_name = self.original_pr['destination']['branch']['name']
        src_brnch_name = self.original_pr['source']['branch']['name']
        try:
            destination_branch = DestinationBranch(dst_brnch_name)
        except BranchNameInvalidException as e:
            print('Destination branch %r not handled, ignore PR %s'
                  % (e.branch, self.pull_request_id))
            # Nothing to do
            raise NotMyJobException(src_brnch_name, dst_brnch_name)

        try:
            source_branch = FeatureBranch(
                self.original_pr['source']['branch']['name'])
        except BranchNameInvalidException as e:
            raise PrefixCannotBeMergedException(e.branch)

        if source_branch.prefix == 'hotfix':
            # hotfix branches are ignored, nothing todo
            print("Ignore branch %r" % source_branch.name)
            return

        if source_branch.prefix not in ['feature', 'bugfix', 'improvement']:
            raise PrefixCannotBeMergedException(source_branch.name)

        self.jira_checks(source_branch, destination_branch,
                         bypass_jira_version_check, bypass_jira_type_check)

        git_repo = GitRepository(self.bbrepo.get_git_url())
        git_repo.clone(reference_git_repo)

        git_repo.config('user.email', '"%s"'
                        % self._bbconn.mail)
        git_repo.config('user.name', '"Wall-E"')

        new_pull_requests = source_branch.merge_cascade(destination_branch)

        # Check parent PR: approval
        original_pr_is_approved_by_author = bypass_author_approval
        original_pr_is_approved_by_peer = bypass_peer_approval

        # NB: when author hasn't approved the PR, author isn't listed in
        # 'participants'
        for participant in self.original_pr['participants']:
            if not participant['approved']:
                continue
            if participant['user']['username'] == author:
                original_pr_is_approved_by_author = True
            else:
                original_pr_is_approved_by_peer = True

        if not original_pr_is_approved_by_author:
            raise AuthorApprovalRequiredException(pr=self.original_pr,
                                                  child_prs=None)

        if not original_pr_is_approved_by_peer:
            raise PeerApprovalRequiredException(pr=self.original_pr,
                                                child_prs=None)

        # Create integration PR
        child_prs = []
        for source_branch, destination_branch in new_pull_requests:
            title = ('[%s] #%s: %s'
                     % (destination_branch.name,
                        self.pull_request_id, self.original_pr['title']))

            description = render('pull_request_description.md',
                                 pr=self.original_pr)
            pr = (self.bbrepo
                  .create_pull_request(title=title,
                                       name='name',
                                       source={'branch':
                                               {'name':
                                                source_branch.name}},
                                       destination={'branch':
                                                    {'name':
                                                     destination_branch
                                                     .name}},
                                       close_source_branch=True,
                                       reviewers=[{'username': author}],
                                       description=description))
            child_prs.append(pr)

        # Check integration PR: approval
        for pr in child_prs:
            approved_by_author = bypass_author_approval
            approved_by_peer = bypass_peer_approval
            for participant in pr['participants']:
                if not participant['approved']:
                    continue
                if participant['user']['username'] == author:
                    approved_by_author = True
                else:
                    approved_by_peer = True

            if not approved_by_author:
                raise AuthorApprovalRequiredException(pr=self.original_pr,
                                                      child_prs=child_prs)

            if not approved_by_peer:
                raise PeerApprovalRequiredException(pr=self.original_pr,
                                                    child_prs=child_prs)

        # Check integration PR: build status
        for pr in child_prs:
            if not bypass_build_status:
                self.check_build_status(pr, 'jenkins_build')
                self.check_build_status(pr, 'jenkins_utest')

        if interactive and not confirm('Do you want to merge ?'):
            return

        for pr in child_prs:
            pr.merge()

    def handle_pull_request(self,
                            repo_owner,
                            repo_slug,
                            pull_request_id,
                            bypass_peer_approval=False,
                            bypass_author_approval=False,
                            bypass_jira_version_check=False,
                            bypass_jira_type_check=False,
                            bypass_build_status=False,
                            reference_git_repo='',
                            no_comment=False,
                            interactive=False):
        # TODO : This method should be a decorator instead
        try:
            self._handle_pull_request(repo_owner,
                                      repo_slug,
                                      self.pull_request_id,
                                      bypass_peer_approval,
                                      bypass_author_approval,
                                      bypass_jira_version_check,
                                      bypass_jira_type_check,
                                      bypass_build_status,
                                      reference_git_repo,
                                      no_comment,
                                      interactive)
        except (WallE_Exception, WallE_TemplateException) as e:
            self.send_bitbucket_msg(self.pull_request_id, str(e),
                                    no_comment=no_comment,
                                    interactive=interactive)
            raise


def main():
    parser = (argparse
              .ArgumentParser(description='Merges bitbucket pull requests.'))
    parser.add_argument('pullrequest',
                        help='The ID of the pull request')
    parser.add_argument('password',
                        help='Wall-E\'s password [for Jira and Bitbucket]')
    parser.add_argument('--owner', default='scality',
                        help='The owner of the repo (default: scality)')
    parser.add_argument('--slug', default='ring',
                        help='The repo\'s slug (default: ring)')
    parser.add_argument('--bypass_author_approval', action='store_true',
                        help='Bypass the pull request author\'s approval')
    parser.add_argument('--bypass_peer_approval', action='store_true',
                        help='Bypass the pull request peer\'s approval')
    parser.add_argument('--bypass_jira_version_check', action='store_true',
                        help='Bypass the Jira fixVersions field check')
    parser.add_argument('--bypass_jira_type_check', action='store_true',
                        help='Bypass the Jira issueType field check')
    parser.add_argument('--bypass_build_status', action='store_true',
                        help='Bypass the build and test status')
    parser.add_argument('--reference_git_repo', default='',
                        help='Reference to a local version of the git repo '
                             'to improve cloning delay')
    parser.add_argument('--no_comment', action='store_true',
                        help='Do not add any comment to the pull request page')
    parser.add_argument('--interactive', action='store_true',
                        help='Ask before merging or sending comments')

    args = parser.parse_args()
<<<<<<< HEAD
    wall_e = WallE('scality_wall-e', args.password, 'wall_e@scality.com')
    wall_e.pull_request_id = args.pullrequest
=======

    wall_e = WallE(WALL_E_USERNAME, args.password, 'wall_e@scality.com')
>>>>>>> 65c1b9dd
    wall_e.handle_pull_request(repo_owner=args.owner,
                               repo_slug=args.slug,
                               pull_request_id=args.pullrequest,
                               bypass_author_approval=args.
                               bypass_author_approval,
                               bypass_peer_approval=args.bypass_peer_approval,
                               bypass_jira_version_check=args.
                               bypass_jira_version_check,
                               bypass_jira_type_check=args.
                               bypass_jira_type_check,
                               bypass_build_status=args.bypass_build_status,
                               reference_git_repo=args.reference_git_repo,
                               no_comment=args.no_comment,
                               interactive=args.interactive)

if __name__ == '__main__':
    main()<|MERGE_RESOLUTION|>--- conflicted
+++ resolved
@@ -433,13 +433,9 @@
                         help='Ask before merging or sending comments')
 
     args = parser.parse_args()
-<<<<<<< HEAD
-    wall_e = WallE('scality_wall-e', args.password, 'wall_e@scality.com')
     wall_e.pull_request_id = args.pullrequest
-=======
 
     wall_e = WallE(WALL_E_USERNAME, args.password, 'wall_e@scality.com')
->>>>>>> 65c1b9dd
     wall_e.handle_pull_request(repo_owner=args.owner,
                                repo_slug=args.slug,
                                pull_request_id=args.pullrequest,
