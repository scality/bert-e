#!/usr/bin/env python
# -*- coding: utf-8 -*-

import smtplib
import time
import traceback
import sys
import argparse
import re
import six

import logging
import requests
from template_loader import render
from collections import OrderedDict

from bitbucket_api import (Repository as BitBucketRepository,
                           Client)
from git_api import Repository as GitRepository, Branch, MergeFailedException
from jira_api import JiraIssue
from wall_e_exceptions import (NotMyJobException,
                               PrefixCannotBeMergedException,
                               BranchDoesNotAcceptFeaturesException,
                               BranchNameInvalidException,
                               ConflictException,
                               CommentAlreadyExistsException,
                               NothingToDoException,
                               AuthorApprovalRequiredException,
                               ParentNotFoundException,
                               PeerApprovalRequiredException,
                               BuildFailedException,
                               BuildNotStartedException,
                               BuildInProgressException,
                               WallE_Exception,
                               WallE_InternalException,
                               WallE_SilentException,
                               WallE_TemplateException,
                               ImproperEmailFormatException,
                               UnableToSendEmailException,
                               HelpException)

if six.PY3:
    raw_input = input

KNOWN_VERSIONS = OrderedDict([
    ('4.3', '4.3.18'),
    ('5.1', '5.1.4'),
    ('6.0', '6.0.0')
])

JIRA_ISSUE_BRANCH_PREFIX = {
    'Epic': 'project',
    'Story': 'feature',
    'Bug': 'bugfix',
    'Improvement': 'improvement'
}

WALL_E_USERNAME = 'scality_wall-e'
WALL_E_EMAIL = 'wall_e@scality.com'

RELEASE_ENGINEERS = [
    WALL_E_USERNAME,   # we need this for test purposes
    'anneharper',
    'bertrand_demiddelaer_scality',
    'ludovicmaillard',
    'mcolzi',
    'mouhamet7',
    'mvaude',
    'pierre_louis_bonicoli',
    'rayene_benrayana',
    'sylvain_killian',
]


class Option(object):
    """Wall-E options implementation.

    Wall-E uses options to activate additional functionality
    or alter the behaviour of existing functionality.

    An option is always set to False by default.

    It is activated either on the command line of wall_e.py,
    or by the users of a pull-request, by adding a special
    comment in the pull-request. The options then remain
    active until this comment is deleted.

    An option may require priviledges, in which case only
    members of RELEASE_ENGINEERS will be able to activate
    it.

    """
    def __init__(self, priviledged, help, value=False):
        self.value = value
        self.help = help
        self.priviledged = priviledged

    def set(self, value):
        self.value = value

    def is_set(self):
        return self.value


class Command(object):
    """Wall-E commands implementation.

    Wall-E uses commands to operate one-time actions.

    Commands are triggered by adding a comment in the
    pull-request.

    A command may require priviledges, in which case only
    members of RELEASE_ENGINEERS will be able to activate
    it.

    """
    def __init__(self, priviledged, help, handler):
        self.handler = handler
        self.help = help
        self.priviledged = priviledged


def setup_email(destination):
    """Check the capacity to send emails."""
    match_ = re.match("(?P<short_name>[^@]*)@.*", destination)
    if not match_:
        raise ImproperEmailFormatException("The specified email does "
                                           "not seem valid (%s)" % destination)
    try:
        smtplib.SMTP('localhost')
    except Exception as excp:
        raise UnableToSendEmailException("Unable to send email (%s)" % excp)


def send_email(destination, title, content):
    """Send some data by email."""
    match_ = re.match("(?P<short_name>[^@]*)@.*", destination)
    if not match_:
        raise ImproperEmailFormatException("The specified email does "
                                           "not seem valid (%s)" % destination)
    body = render('email_alert.md',
                  name=match_.group('short_name'),
                  subject=title,
                  content=content,
                  destination=destination,
                  email=WALL_E_EMAIL)
    smtpObj = smtplib.SMTP('localhost')
    smtpObj.sendmail(WALL_E_EMAIL, [destination], body)


def confirm(question):
    input_ = raw_input(question + " Enter (y)es or (n)o: ")
    return input_ == "yes" or input_ == "y"


class ScalBranch(Branch):
    def __init__(self, name):
        Branch.__init__(self, name)
        if '/' not in name:
            raise BranchNameInvalidException(name)


class DestinationBranch(ScalBranch):
    def __init__(self, name):
        ScalBranch.__init__(self, name)
        self.prefix, self.version = name.split('/', 1)
        if (self.prefix != 'development' or
                self.version not in KNOWN_VERSIONS.keys()):
            raise BranchNameInvalidException(name)

        self.impacted_versions = OrderedDict(
            [(version, release) for (version, release) in
                KNOWN_VERSIONS.items()
                if version >= self.version])


class IntegrationBranch(ScalBranch):
    def __init__(self, name):
        ScalBranch.__init__(self, name)
        w, self.version, self.subname = name.split('/', 2)
        assert w == 'w'
        self.development_branch = DestinationBranch(
            'development/%s' % self.version)

    def create_from_dev_if_not_exists(self):
        self.create_if_not_exists(self.development_branch)

    def merge_from_branch(self, source_branch):
        try:
            self.merge(source_branch, do_push=True)
        except MergeFailedException:
            raise ConflictException(source=source_branch,
                                    destination=self)

    def merge_from_development_branch(self):
        self.merge_from_branch(self.development_branch)

    def update_to_development_branch(self):
        self.development_branch.merge(self, force_commit=False)
        self.development_branch.push()

    def create_pull_request(self, parent_pr, bitbucket_repo):
        title = ('[%s] #%s: %s'
                 % (self.development_branch.name,
                    parent_pr['id'], parent_pr['title']))

        description = render('pull_request_description.md', pr=parent_pr)
        pr = (bitbucket_repo.create_pull_request(
            title=title,
            name='name',
            source={'branch': {'name': self.name}},
            destination={'branch': {'name': self.development_branch.name}},
            close_source_branch=True,
            reviewers=[{'username': parent_pr['author']['username']}],
            description=description))
        return pr


class FeatureBranch(ScalBranch):
    def __init__(self, name):
        ScalBranch.__init__(self, name)
        self.prefix, self.subname = name.split('/', 1)
        self.jira_issue_id = None
        match = re.match('(?P<issue_id>[A-Z]+-\d+).*', self.subname)
        if match:
            self.jira_issue_id = match.group('issue_id')
        else:
            logging.warning('%s does not contain a correct '
                            'issue id number', self.name)
            # Fixme : send a comment instead ? or ignore the jira checks ?

    def check_if_should_handle(self, destination_branch):
        if self.prefix not in ['feature', 'bugfix', 'improvement']:
            raise PrefixCannotBeMergedException(source=self,
                                                destination=destination_branch)
        if (self.prefix == 'feature' and
                destination_branch.version in ['4.3', '5.1']):
            raise BranchDoesNotAcceptFeaturesException(
                source=self,
                destination=destination_branch)


class WallE:
    def __init__(self, bitbucket_login, bitbucket_password, bitbucket_mail,
                 owner, slug, pull_request_id, options, commands):
        self._bbconn = Client(bitbucket_login,
                              bitbucket_password, bitbucket_mail)
        self.bbrepo = BitBucketRepository(self._bbconn, owner=owner,
                                          repo_slug=slug)
        self.main_pr = (self.bbrepo
                            .get_pull_request(pull_request_id=pull_request_id))
        self.author = self.main_pr['author']['username']
        if WALL_E_USERNAME == self.author:
            res = re.search('(?P<pr_id>\d+)',
                            self.main_pr['description'])
            if not res:
                raise ParentNotFoundException('Not found')
            self.pull_request_id = res.group('pr_id')
            self.main_pr = (self.bbrepo
                                .get_pull_request(pull_request_id=res.group()))
            self.author = self.main_pr['author']['username']
        self.options = options
        self.commands = commands

    def option_is_set(self, name):
        if name not in self.options.keys():
            return False
        return self.options[name].is_set()

    def check_build_status(self, pr, key):
        if self.option_is_set('bypass_build_status'):
            return
        try:
            build_state = self.bbrepo.get_build_status(
                revision=pr['source']['commit']['hash'],
                key=key
            )['state']
        except requests.exceptions.HTTPError as e:
            if e.response.status_code == 404:
                raise BuildNotStartedException(pr['id'])
            raise
        else:
            if build_state == 'FAILED':
                raise BuildFailedException(pr['id'])
            elif build_state == 'INPROGRESS':
                raise BuildInProgressException(pr['id'])
            assert build_state == 'SUCCESSFUL'

    def find_bitbucket_comment(self,
                               username=None,
                               startswith=None,
                               max_history=None):
        # the last comment posted is the first in the list
        for index, comment in enumerate(self.main_pr.get_comments()):
            u = comment['user']['username']
            raw = comment['content']['raw']
            # python3
            if isinstance(username, str) and u != username:
                continue
            # python2
            if isinstance(username, list) and u not in username:
                continue
            if startswith and not raw.startswith(startswith):
                continue
            if max_history and index > max_history:
                return
            return comment

    def send_bitbucket_msg(self, msg, no_comment=False,
                           interactive=False):
        logging.debug('considering sending: %s', msg)

        if no_comment:
            logging.debug('not sending message due to no_comment being True.')
            return

        # if wall-e doesn't do anything in the last 10 comments,
        # allow him to run again
        if self.find_bitbucket_comment(username=WALL_E_USERNAME,
                                       startswith=msg,
                                       max_history=10):

            raise CommentAlreadyExistsException('The same comment has '
                                                'already been posted by '
                                                'Wall-E in the past. '
                                                'Nothing to do here!')

        if interactive:
            print('%s\n' % msg)
            if not confirm('Do you want to send this comment?'):
                return

        logging.info('SENDING MSG %s', msg)

        self.main_pr.add_comment(msg)

    def jira_checks(self):
        """performs checks using the Jira issue id specified in the source
        branch name"""
        if (self.option_is_set('bypass_jira_version_check') and
                self.option_is_set('bypass_jira_type_check')):
            return

        if not self.source_branch.jira_issue_id:
            if self.destination_branch.version in ['6.0', 'trunk']:
                # We do not want to merge in maintenance branches without
                # proper ticket handling but it is OK for future releases.
                # FIXME : versions should not be hardcoded
                return

            raise WallE_Exception('You want to merge `%s` into a maintenance '
                                  'branch but this branch does not specify a '
                                  'Jira issue id' % (self.source_branch.name))

        issue = JiraIssue(issue_id=self.source_branch.jira_issue_id,
                          login='wall_e',
                          passwd=self._bbconn.auth.password)

        # Use parent task instead
        if issue.fields.issuetype.name == 'Sub-task':
            issue = JiraIssue(issue_id=issue.fields.parent.key,
                              login='wall_e',
                              passwd=self._bbconn.auth.password)

        # Fixme : add proper error handling
        # What happens when the issue does not exist ? -> comment on PR ?
        # What happens in case of network failure ? -> fail silently ?
        # What else can happen ?
        if not self.option_is_set('bypass_jira_type_check'):
            issuetype = issue.fields.issuetype.name
            expected_prefix = JIRA_ISSUE_BRANCH_PREFIX.get(issuetype)
            if expected_prefix is None:
                raise WallE_InternalException('Jira issue: unknow type %r' %
                                              issuetype)
            if expected_prefix != self.source_branch.prefix:
                raise WallE_Exception('branch prefix name %r mismatches '
                                      'jira issue type field %r' %
                                      (self.source_branch.prefix,
                                       expected_prefix))

        if not self.option_is_set('bypass_jira_version_check'):
            issue_versions = set([version.name for version in
                                  issue.fields.fixVersions])
            expect_versions = set(
                self.destination_branch.impacted_versions.values())
            if issue_versions != expect_versions:
                raise WallE_Exception("The issue 'Fix Version/s' field "
                                      "contains %s. It must contain: %s." %
                                      (', '.join(issue_versions),
                                       ', '.join(expect_versions)))

    def create_integration_branches(self):
        integration_branches = []
        for version in self.destination_branch.impacted_versions:
            integration_branch = (IntegrationBranch('w/%s/%s'
                                  % (version, self.source_branch.name)))
            integration_branch.create_from_dev_if_not_exists()
            integration_branches.append(integration_branch)
        return integration_branches

    def create_pull_requests(self, ):
        return [integration_branch.
                create_pull_request(self.original_pr, self.bbrepo) for
                integration_branch in self.integration_branches]

    def update_integration_branches_from_development_branches(self):
        [integration_branch.merge_from_development_branch()
         for integration_branch in self.integration_branches]

    def update_integration_branches_from_feature_branch(self):
        branch_to_merge_from = self.source_branch
        for integration_branch in self.integration_branches:
            integration_branch.merge_from_branch(branch_to_merge_from)
            branch_to_merge_from = integration_branch

    def clone_git_repo(self, reference_git_repo):
        git_repo = GitRepository(self.bbrepo.get_git_url())
        git_repo.clone(reference_git_repo)
        git_repo.config('user.email', '"%s"'
                        % self._bbconn.mail)
        git_repo.config('user.name', '"Wall-E"')

    def handle_pull_request(self, reference_git_repo='', no_comment=False,
                            interactive=False):

        if self.main_pr['state'] != 'OPEN':  # REJECTED or FULFILLED
            raise NothingToDoException('The pull-request\'s state is "%s"'
                                       % self.main_pr['state'])

        # must be called before any options is checked
        self.get_comments_options()

        self.handle_commands()

        # TODO: Check the size of the diff and issue warnings

        # TODO: Check build status

        # TODO: make it idempotent

        dst_brnch_name = self.main_pr['destination']['branch']['name']
        src_brnch_name = self.main_pr['source']['branch']['name']
        try:
            self.destination_branch = DestinationBranch(dst_brnch_name)
        except BranchNameInvalidException as e:
            logging.info('Destination branch %r not handled, ignore PR %s',
                         e.branch, self.main_pr['id'])
            # Nothing to do
            raise NotMyJobException(src_brnch_name, dst_brnch_name)

        try:
<<<<<<< HEAD
            self.source_branch = FeatureBranch(
                self.original_pr['source']['branch']['name'])
=======
            source_branch = FeatureBranch(
                self.main_pr['source']['branch']['name'])
>>>>>>> 8791ebdf
        except BranchNameInvalidException as e:
            raise PrefixCannotBeMergedException(e.branch)

        self.source_branch.check_if_should_handle(self.destination_branch)

        if self.source_branch.prefix == 'hotfix':
            # hotfix branches are ignored, nothing todo
            logging.info("Ignore branch %r", self.source_branch.name)
            return

        if self.source_branch.prefix not in [
               'feature',
               'bugfix',
               'improvement'
        ]:
            raise PrefixCannotBeMergedException(self.source_branch.name)

<<<<<<< HEAD
        self.jira_checks()
        self.clone_git_repo(reference_git_repo)
        self.integration_branches = self.create_integration_branches()
        self.update_integration_branches_from_development_branches()
        self.update_integration_branches_from_feature_branch()
        child_prs = self.create_pull_requests()
=======
        new_pull_requests = source_branch.merge_cascade(destination_branch)

        # Create integration PR
        child_prs = []
        for source_branch, destination_branch in new_pull_requests:
            title = ('[%s] #%s: %s'
                     % (destination_branch.name,
                        self.main_pr['id'], self.main_pr['title']))

            description = render('pull_request_description.md',
                                 pr=self.main_pr)

            pr = self.bbrepo.create_pull_request(
                title=title,
                name='name',
                source={'branch': {'name': source_branch.name}},
                destination={'branch': {'name': destination_branch.name}},
                close_source_branch=True,
                reviewers=[{'username': self.author}],
                description=description
            )
            child_prs.append(pr)
>>>>>>> 8791ebdf

        # Check parent PR: approval
        self.check_approval(child_prs)

        # Check integration PR: build status
        for pr in child_prs:
            self.check_build_status(pr, 'jenkins_build')
            self.check_build_status(pr, 'jenkins_utest')

        if interactive and not confirm('Do you want to merge ?'):
            return

        for integration_branch in self.integration_branches:
            integration_branch.update_to_development_branch()

    def check_options(self, author, keyword_list):
        logging.debug('checking keywords %s', keyword_list)

        for keyword in keyword_list:
            if keyword not in self.options.keys():
                logging.debug('ignoring keywords in this comment due to '
                              'an unknown keyword `%s`', keyword_list)
                return False

            limited_access = self.options[keyword].priviledged
            if limited_access and author not in RELEASE_ENGINEERS:
                logging.debug('ignoring keywords in this comment due to '
                              'unsufficient credentials `%s`', keyword_list)
                return False

        return True

    def get_comments_options(self):
        """Load settings from pull-request comments."""
        for index, comment in enumerate(self.main_pr.get_comments()):
            raw = comment['content']['raw']
            if not raw.strip().startswith('@%s' % WALL_E_USERNAME):
                continue

            logging.debug('Found a keyword comment: %s', raw)
            raw_cleaned = raw.strip()[len(WALL_E_USERNAME)+1:]

            author = comment['user']['username']
            if isinstance(author, list):
                # python2 returns a list
                if len(author) != 1:
                    continue
                author = author[0]

            # accept all options in the form:
            # @scality_wall-e option1 option2...
            # @scality_wall-e option1, option2, ...
            # @scality_wall-e: option1 - option2 - ...
            raw_cleaned = re.sub(r'[,.\-/:;|+]', ' ', raw_cleaned)
            regexp = r"\s*(?P<keywords>(\s+\w+)+)\s*$"
            match_ = re.match(regexp, raw_cleaned)
            if not match_:
                logging.warning('Keyword comment ignored. '
                                'Unknown format: %s', raw)
                continue

            keywords = match_.group('keywords').strip().split()

            if not self.check_options(author, keywords):
                logging.warning('Keyword comment ignored. '
                                'Checks failed: %s', raw)
                continue

            for keyword in keywords:
                self.options[keyword].set(True)

    def check_command(self, author, command):
        logging.debug('checking command %s', command)

        if command not in self.commands.keys():
            logging.debug('ignoring command in this comment due to '
                          'an unknown command `%s`', command)
            return False

        limited_access = self.commands[command].priviledged
        if limited_access and author not in RELEASE_ENGINEERS:
            logging.debug('ignoring command in this comment due to '
                          'unsufficient credentials `%s`', command)
            return False

        return True

    def handle_commands(self):
        """Detect the last command in pull-request comments and act on it."""
        for index, comment in enumerate(self.main_pr.get_comments()):
            author = comment['user']['username']
            if isinstance(author, list):
                # python2 returns a list
                if len(author) != 1:
                    continue
                author = author[0]

            # if Wall-E is the author of this comment, any previous command
            # has been treated or is outdated, since Wall-E replies to all
            # commands. The search is over.
            if author == WALL_E_USERNAME:
                return

            raw = comment['content']['raw']
            if not raw.strip().startswith('@%s' % WALL_E_USERNAME):
                continue

            logging.debug('Found a potential command comment: %s', raw)

            # accept all commands in the form:
            # @scality_wall-e command arg1 arg2 ...
            regexp = "@%s[\s:]*" % WALL_E_USERNAME
            raw_cleaned = re.sub(regexp, '', raw.strip())
            regexp = r"(?P<command>\w+)(?P<args>.*)$"
            match_ = re.match(regexp, raw_cleaned)
            if not match_:
                logging.warning('Command comment ignored. '
                                'Unknown format: %s' % raw)
                continue

            command = match_.group('command')

            if not self.check_command(author, command):
                logging.warning('Command comment ignored. '
                                'Checks failed: %s' % raw)
                continue

            # get command handler and execute it
            assert hasattr(self, self.commands[command].handler)
            handler = getattr(self, self.commands[command].handler)
            handler(match_.group('args'))

    def check_approval(self, child_prs):
        approved_by_author = self.option_is_set('bypass_author_approval')
        approved_by_peer = self.option_is_set('bypass_peer_approval')

        if approved_by_author and approved_by_peer:
            return

        # NB: when author hasn't approved the PR, author isn't listed in
        # 'participants'
        for participant in self.main_pr['participants']:
            if not participant['approved']:
                continue
            if participant['user']['username'] == self.author:
                approved_by_author = True
            else:
                approved_by_peer = True

        if not approved_by_author:
            raise AuthorApprovalRequiredException(pr=self.main_pr,
                                                  child_prs=child_prs)

        if not approved_by_peer:
            raise PeerApprovalRequiredException(pr=self.main_pr,
                                                child_prs=child_prs)

    def print_help(self, args):
        raise HelpException('to do')


def main():
    parser = argparse.ArgumentParser(add_help=False,
                                     description='Merges bitbucket '
                                                 'pull requests.')
    bypass_author_approval_help = 'Bypass the pull request author\'s approval'
    bypass_author_peer_help = 'Bypass the pull request peer\'s approval'
    bypass_jira_version_check_help = 'Bypass the Jira Fix Version/s field check'
    bypass_jira_type_check_help = 'Bypass the Jira issue Type field check'
    bypass_build_status_help = 'Bypass the build and test status'

    parser.add_argument(
        '--bypass-author-approval', action='store_true', default=False,
        help=bypass_author_approval_help)
    parser.add_argument(
        '--bypass-peer-approval', action='store_true', default=False,
        help=bypass_author_peer_help)
    parser.add_argument(
        '--bypass-jira-version-check', action='store_true', default=False,
        help=bypass_jira_version_check_help)
    parser.add_argument(
        '--bypass-jira-type-check', action='store_true', default=False,
        help=bypass_jira_type_check_help)
    parser.add_argument(
        '--bypass-build-status', action='store_true', default=False,
        help=bypass_build_status_help)
    parser.add_argument(
        'pull_request_id',
        help='The ID of the pull request')
    parser.add_argument(
        'password',
        help='Wall-E\'s password [for Jira and Bitbucket]')
    parser.add_argument(
        '--reference-git-repo', default='',
        help='Reference to a local git repo to improve cloning delay')
    parser.add_argument(
        '--owner', default='scality',
        help='The owner of the repo (default: scality)')
    parser.add_argument(
        '--slug', default='ring',
        help='The repo\'s slug (default: ring)')
    parser.add_argument(
        '--interactive', action='store_true', default=False,
        help='Ask before merging or sending comments')
    parser.add_argument(
        '--no-comment', action='store_true', default=False,
        help='Do not add any comment to the pull request page')
    parser.add_argument(
        '-v', action='store_true', dest='verbose', default=False,
        help='Verbose mode')
    parser.add_argument(
        '--alert-email', action='store', default=None, type=str,
        help='Where to send notifications in case of '
             'incorrect behaviour')
    args = parser.parse_args()

    if args.verbose:
        logging.basicConfig(level=logging.DEBUG)
    else:
        logging.basicConfig(level=logging.INFO)

    if args.alert_email:
        try:
            setup_email(args.alert_email)
        except ImproperEmailFormatException:
            print("Invalid email (%s)" % args.alert_email)
            sys.exit(1)
        except UnableToSendEmailException:
            print("It appears I won't be able to send emails, please check "
                  "the email server.")
            sys.exit(1)

    options = {
        'bypass_peer_approval':
            Option(priviledged=True,
                   value=args.bypass_peer_approval,
                   help=bypass_author_approval_help),
        'bypass_author_approval':
            Option(priviledged=True,
                   value=args.bypass_author_approval,
                   help=bypass_author_peer_help),
        'bypass_jira_version_check':
            Option(priviledged=True,
                   value=args.bypass_jira_version_check,
                   help=bypass_jira_version_check_help),
        'bypass_jira_type_check':
            Option(priviledged=True,
                   value=args.bypass_jira_type_check,
                   help=bypass_jira_type_check_help),
        'bypass_build_status':
            Option(priviledged=True,
                   value=args.bypass_build_status,
                   help=bypass_build_status_help)
    }

    commands = {
        'help':
            Command(priviledged=False,
                    handler='print_help',
                    help='print Wall-E\'s manual in the pull-request')
    }

    wall_e = WallE(WALL_E_USERNAME, args.password, WALL_E_EMAIL,
                   args.owner, args.slug, args.pull_request_id,
                   options, commands)

    try:
        wall_e.handle_pull_request(
            reference_git_repo=args.reference_git_repo,
            no_comment=args.no_comment,
            interactive=args.interactive
        )

    except (WallE_Exception, WallE_TemplateException) as excp:
        wall_e.send_bitbucket_msg(str(excp),
                                  no_comment=args.no_comment,
                                  interactive=args.interactive)
        raise

    except WallE_SilentException:
        raise

    except Exception:
        if args.alert_email:
            send_email(destination=args.alert_email,
                       title="[Wall-E] Unexpected termination "
                             "(%s)" % time.asctime(),
                       content=traceback.format_exc())
        raise


if __name__ == '__main__':
    main()<|MERGE_RESOLUTION|>--- conflicted
+++ resolved
@@ -450,13 +450,8 @@
             raise NotMyJobException(src_brnch_name, dst_brnch_name)
 
         try:
-<<<<<<< HEAD
             self.source_branch = FeatureBranch(
-                self.original_pr['source']['branch']['name'])
-=======
-            source_branch = FeatureBranch(
                 self.main_pr['source']['branch']['name'])
->>>>>>> 8791ebdf
         except BranchNameInvalidException as e:
             raise PrefixCannotBeMergedException(e.branch)
 
@@ -474,37 +469,12 @@
         ]:
             raise PrefixCannotBeMergedException(self.source_branch.name)
 
-<<<<<<< HEAD
         self.jira_checks()
         self.clone_git_repo(reference_git_repo)
         self.integration_branches = self.create_integration_branches()
         self.update_integration_branches_from_development_branches()
         self.update_integration_branches_from_feature_branch()
         child_prs = self.create_pull_requests()
-=======
-        new_pull_requests = source_branch.merge_cascade(destination_branch)
-
-        # Create integration PR
-        child_prs = []
-        for source_branch, destination_branch in new_pull_requests:
-            title = ('[%s] #%s: %s'
-                     % (destination_branch.name,
-                        self.main_pr['id'], self.main_pr['title']))
-
-            description = render('pull_request_description.md',
-                                 pr=self.main_pr)
-
-            pr = self.bbrepo.create_pull_request(
-                title=title,
-                name='name',
-                source={'branch': {'name': source_branch.name}},
-                destination={'branch': {'name': destination_branch.name}},
-                close_source_branch=True,
-                reviewers=[{'username': self.author}],
-                description=description
-            )
-            child_prs.append(pr)
->>>>>>> 8791ebdf
 
         # Check parent PR: approval
         self.check_approval(child_prs)
