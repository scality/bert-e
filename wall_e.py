--- conflicted
+++ resolved
@@ -153,7 +153,7 @@
 
         issue = JiraIssue(issue_id=source_branch.jira_issue_id,
                           login='wall_e',
-                          passwd=self._bbconn.config.password)
+                          passwd=self._bbconn.password)
         # Fixme : add proper error handling
         # What happens when the issue does not exist ? -> comment on PR ?
         # What happens in case of network failure ? -> fail silently ?
@@ -202,18 +202,8 @@
 
         # TODO: make it idempotent
 
-<<<<<<< HEAD
         dst_brnch_name = self.original_pr['destination']['branch']['name']
         src_brnch_name = self.original_pr['source']['branch']['name']
-=======
-        git_repo = GitRepository(self.bbrepo.get_git_url())
-        git_repo.clone(reference_git_repo)
-
-        git_repo.config('user.email', '"%s"'
-                        % self._bbconn.mail)
-        git_repo.config('user.name', '"Wall-E"')
-
->>>>>>> b5c737ed
         try:
             destination_branch = DestinationBranch(dst_brnch_name)
         except BranchNameInvalidException as e:
@@ -243,7 +233,7 @@
         git_repo.clone(reference_git_repo)
 
         git_repo.config('user.email', '"%s"'
-                        % self._bbconn.config.client_email)
+                        % self._bbconn.mail)
         git_repo.config('user.name', '"Wall-E"')
 
         new_pull_requests = source_branch.merge_cascade(destination_branch)
