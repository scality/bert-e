--- conflicted
+++ resolved
@@ -18,26 +18,10 @@
                            Client)
 from git_api import Repository as GitRepository, Branch, MergeFailedException
 from jira_api import JiraIssue
-<<<<<<< HEAD
-from wall_e_exceptions import (NotMyJobException,
-                               PrefixCannotBeMergedException,
-                               BranchDoesNotAcceptFeaturesException,
-                               BranchNameInvalidException,
-                               ConflictException,
-                               CommentAlreadyExistsException,
-                               NothingToDoException,
-                               AuthorApprovalRequiredException,
-                               ParentNotFoundException,
-                               PeerApprovalRequiredException,
-                               BuildFailedException,
-                               BuildNotStartedException,
-                               BuildInProgressException,
-                               BranchHistoryMismatch,
-                               WallE_Exception,
-                               WallE_InternalException,
-=======
+
 from wall_e_exceptions import (AuthorApprovalRequired,
                                BranchDoesNotAcceptFeatures,
+                               BranchHistoryMismatch,
                                BranchNameInvalid,
                                BuildFailed,
                                BuildInProgress,
@@ -58,7 +42,6 @@
                                PrefixCannotBeMerged,
                                StatusReport,
                                UnableToSendEmail,
->>>>>>> 895dd775
                                WallE_SilentException,
                                WallE_TemplateException,
                                NotMyJob)
