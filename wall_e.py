--- conflicted
+++ resolved
@@ -1047,29 +1047,6 @@
                     integration_branch.destination_branch)
         return integration_branches
 
-<<<<<<< HEAD
-    def _check_pristine(self, integration_branch):
-        """Validate that `integration_branch` contains commits
-        from its source branch and destination branch only.
-
-        This method is only optimised for the _first_ integration
-        branch (the current use case).
-
-        raises:
-            - BranchHistoryMismatch: if a commit from neither source
-               nor destination is detected
-
-        """
-        source_branch = integration_branch.source_branch
-        destination_branch = integration_branch.destination_branch
-        # Always get new commits compared to the destination (i.e. obtain the
-        # list of commits from the source branch), because
-        # the destination may grow very fast during the lifetime of the
-        # source branch. A long list is very slow to process due to the loop
-        # RELENG-1451.
-        for commit in integration_branch.get_commit_diff(destination_branch):
-            if not source_branch.includes_commit(commit):
-=======
     def _remove_integration_data(self, repo, source_branch):
         changed = False
         open_prs = list(self.bbrepo.get_pull_requests())
@@ -1094,12 +1071,27 @@
                 changed = True
         return changed
 
-    def _check_history_did_not_change(self, integration_branch):
-        development_branch = integration_branch.destination_branch
-        for commit in integration_branch.get_all_commits(
-                integration_branch.source_branch):
-            if not development_branch.includes_commit(commit):
->>>>>>> c84e2ae4
+    def _check_pristine(self, integration_branch):
+        """Validate that `integration_branch` contains commits
+        from its source branch and destination branch only.
+
+        This method is only optimised for the _first_ integration
+        branch (the current use case).
+
+        raises:
+            - BranchHistoryMismatch: if a commit from neither source
+               nor destination is detected
+
+        """
+        source_branch = integration_branch.source_branch
+        destination_branch = integration_branch.destination_branch
+        # Always get new commits compared to the destination (i.e. obtain the
+        # list of commits from the source branch), because
+        # the destination may grow very fast during the lifetime of the
+        # source branch. A long list is very slow to process due to the loop
+        # RELENG-1451.
+        for commit in integration_branch.get_commit_diff(destination_branch):
+            if not source_branch.includes_commit(commit):
                 raise BranchHistoryMismatch(
                     commit=commit,
                     integration_branch=integration_branch,
