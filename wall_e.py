--- conflicted
+++ resolved
@@ -914,7 +914,6 @@
         """
         approved_by_author = self.option_is_set('bypass_author_approval')
         approved_by_peer = self.option_is_set('bypass_peer_approval')
-<<<<<<< HEAD
         unanimity = self.option_is_set('unanimity')
 
         if unanimity:
@@ -925,9 +924,7 @@
 
             raise UnanimApprovalRequired(pr=self.main_pr,
                                          child_prs=child_prs)
-=======
         approved_by_tester = self.option_is_set('bypass_tester_approval')
->>>>>>> 5b8207cc
 
         if not self.settings['testers']:
             # if the project does not declare any testers,
@@ -1072,29 +1069,6 @@
     parser = argparse.ArgumentParser(add_help=False,
                                      description='Merges bitbucket '
                                                  'pull requests.')
-<<<<<<< HEAD
-    bypass_author_approval_help = 'Bypass the pull request author\'s approval'
-    bypass_author_peer_help = 'Bypass the pull request peer\'s approval'
-    bypass_jira_version_check_help = \
-        'Bypass the Jira Fix Version/s field check'
-    bypass_jira_type_check_help = 'Bypass the Jira issue Type field check'
-    bypass_build_status_help = 'Bypass the build and test status'
-    unanimity_help = 'Change review acceptance criteria to all reviewers'
-
-    parser.add_argument(
-        '--bypass-author-approval', action='store_true', default=False,
-        help=bypass_author_approval_help)
-    parser.add_argument(
-        '--bypass-peer-approval', action='store_true', default=False,
-        help=bypass_author_peer_help)
-    parser.add_argument(
-        '--bypass-jira-version-check', action='store_true', default=False,
-        help=bypass_jira_version_check_help)
-    parser.add_argument(
-        '--bypass-jira-type-check', action='store_true', default=False,
-        help=bypass_jira_type_check_help)
-=======
->>>>>>> 5b8207cc
     parser.add_argument(
         '--option', '-o', action='append', type=str, dest='cmd_line_options',
         help="Activate additional options")
@@ -1170,17 +1144,10 @@
                    help='Bypass the check on the size of the changeset '
                         '```TBA```'),
         'unanimity':
-<<<<<<< HEAD
-            Option(priviledged=False,
-                   value=args.unanimity,
-                   help=unanimity_help),
-=======
             Option(privileged=False,
                    value='unanimity' in args.cmd_line_options,
                    help="Change review acceptance criteria from "
-                        "`one reviewer at least` to `all reviewers` "
-                        "```TBA```"),
->>>>>>> 5b8207cc
+                        "`one reviewer at least` to `all reviewers` "),
         'wait':
             Option(privileged=False,
                    value='wait' in args.cmd_line_options,
