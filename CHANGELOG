# Change Log
All notable changes to this project will be documented in this file.

## [3.1.1] - 2017-05-04
# Added
<<<<<<< HEAD
- BertE adds a link to the commit URL in the message posted for a build failed.
=======
- Bert-E's REST API was bootstrapped
- REST API 'rebuild_queues' command

>>>>>>> 889ba6da

## [3.1.0] - 2017-04-21
# Changed
- No longer create integration branch/pull request for the first destination branch
- Lossy resets are detected in a cleaner and more reliable way
# Added
- BertE can block when a pull request diverges too much from its destination branch

## [3.0.11] - 2017-04-14
# Fixed
- Random options were showed as active in the robot's greetings message.
- Don't display "wrong destination branch" message in case of a failed git ls-remote
- Commit link points to the build in the robot's completed job queue.
- Prevent from putting duplicate jobs in the task queue
- Ignore suffixed versions (such as "5.1.9_hf3") in JIRA fixVersion field

## [3.0.10] - 2017-03-27
# Added
- better scm version support in setup.py and version display in status page

## [3.0.9] - 2017-03-23
# Added
- Fallback to two 2-way merge in case of conflict during 3-way octopus merge
# Fixed
- Bert-E does not crash when an argument is given to the status command in pull requets

## [3.0.8] - 2017-03-16
# Added
- Bert-E supports GitHub (except for tasks, author approvals and unanimity option)
- Comment.delete() is specified in the abstract githost API + the github implementation
- need_author_approval optional configuration key (defaulting to true)
# Changed
- Pull request author is optional during filtered scans, with sensible default values

## [3.0.7] - 2017-03-08
# Changed
- Refactoring: BertE is now a long-living job dispatching service.

## [3.0.6] - 2017-03-07
# Fixed
- Reset: do not crash when bitbucket fails
- Reset: check existence of branches

## [3.0.5] - 2017-03-06
# Added
- Implement GitHub API
- Git Host API allows to filter on pull request status
- Add explicit message when using a command with a wrong syntax
- Implement reset and force_reset commands
# Changed
- Refactoring: the bert_e.utils module became the bet_e.lib package
- System tests now use the abstract git_host API

## [3.0.4] - 2017-02-16
# Fixed
- Bert-E specifically handles the case where the destination of a PR is archived/deleted
# Added
- Provide the url to failed builds in pull requests

## [3.0.3] - 2017-02-15
# Fixed
- Filter on open pull requests only to avoid getting stuck in a loop
- Fixed conflict resolution instructions on non-pushed integration branches

## [3.0.2] - 2017-02-13
# Changed
- Bitbucket API HTTP calls were optimized to avoid full-scan (and throttling by Bitbucket)
- Made approval messages less verbose
# Added
- The abstract Git HOST API allows for filtering when listing pull requests
# Fixed
- BertE no longer pushes empty integration branches to the repository
- Add mechanism to hide BertE's credentials from error messages and logs

## [3.0.1] - 2017-02-07
# Fixed
- Some exceptions slipped through and killed the BertE worker thread in the server
- Tasks were set in reversed order on bitbucket

## [3.0.0] - 2017-02-06
# Changed
- dropped Python 2 support, in favor of Python 3.5+
- defined an abstract git_host API for Bitbucket and similar services
- major refactoring: the big bert_e.bert_e module was exploded in independent packages
- support for Bitbucket's STOPPED build status

## [2.0.10] - 2017-01-23
# Changed
- do not fail in case the internal API of tasks has changed at bitbucket
# Fixed
- fixed init message when there is no default review tasks for the project

## [2.0.9] - 2017-01-18
# Added
- customized review tasks auto-creation on init
# Fixed
- unstarted builds in queue show as NOTSTARTED rather than INPROGRESS
# Changed
- removed reference to Jira ticket types `EPIC` in documentation

## [2.0.8] - 2016-12-30
# Changed
- Bert-E is now provided as an installable package
- optimised templating for status page
- information added to status page: merge date, details of internal errors
# Fixed
- server tests can now run individually
- fixed tests based on get_pull_request
- fixed permanent CommandError for new repositories

## [2.0.7] - 2016-12-23
# Changed
- faster retrieval of all git branches using mirror clones
- removed the --reference option as it was replaced by an internal git cache

## [2.0.6] - 2016-12-20
# Changed
- monitoring page is now in HTML
- delayed git clone and added an ls-remote cache to speed bert-e up

## [2.0.4] - 2016-11-16
# Changed
- moved settings to per-project files
- renamed tools to Bert-E / server
- update documentation files
# Added
- added user documentation
- licence

## [2.0.3] - 2016-10-20
# Fixed
- improve robustness against QueueConflict exceptions

## [2.0.2] - 2016-10-19
# Added
- externalise settings to yaml files
- add a sample settings file
- allow multiple Jira issue keys per project

## [2.0.1] - 2016-10-18
# Added
- allow multiple ticket keys for projects
- show return status in server's monitoring view

# Fixed
- avoid raising trivial conflicts due to branch update order
- selective git transactions (push only modified branches)

## [2.0.0] - 2016-09-29
# Added
- new queueing system
- more information on server's monitoring view

## [1.0.14] - 2016-09-23
# Added
- new standalone webhook listener&parser (server.py)
- (experimental) react to commit sha1 instead of pull-request ID
- add a timeout to all system commands
- improve reactivity by not reacting to 'build started' events
# Fixed
- fix freeze on a git command

## [1.0.13] - 2016-06-22
### Fixed
- quote commands in git API to avoid bash interpolation
### Changed
- remove 'tester' role and replace the tester approval with a second peer approval

## [1.0.12] - 2016-06-03
### Fixed
- only use long sha1 where possible for safety
- fix recognition of incorrect commands
- fix over-long Bert-E instances when target branch has diverged a lot
### Changed
- do not add author as a reviewer on integration PR, to reduce email traffic (opt-in)
- more comprehensive conflict resolution message
- informative messages are now sent in the same session of Bert-E
### Added
- clean integration data when the original PR is declined

## [1.0.11] - 2016-05-09
### Fixed
- fix typo in new tester name

## [1.0.10] - 2016-05-04
### Fixed
- support long PR titles
### Changed
- update Jenkinsfile
- reword messages
- remove email handler
- rework no-repeat strategy
### Added
- add 'integration PR created' message
- add retry strategy
- block on unrecognised or unauthorized messages
- add more testers to Ring project

## [1.0.9] - 2016-04-19
### Changed
- add new administrators to Ring project

## [1.0.8] - 2016-04-08
### Fixed
- workaround random order of messages obtained from BB PRs

## [1.0.7] - 2016-04-07
### Fixed
- remove all previous artifacts from workspace
### Added
- detect and resolve laggy bitbucket situations (PR skew)

## [1.0.6] - 2016-03-24
### Fixed
- do not abort merge in case of problem during merge

## [1.0.5] - 2016-03-24
### Fixed
- increase rename limit in Git

## [1.0.4] - 2016-03-15
### Fixed
- fix display of expected fix versions
### Changed
- improve Jenkinsfile: use externalised bitbucketNotify function
- update link to online documentation
### Added
- add releng-jenkins project

## [1.0.3] - 2016-02-25
### Fixed
- fix prefix in Mismatch Prefix message
- fix formatting of log statement
### Added
- add demo project

## [1.0.2] - 2016-02-24
### Fixed
- RELENG-1005 display of the non-targetted branches is incorrect

## [1.0.1] - 2016-02-22
### Added
- support stabilization branches
- unanimity option
- after_pull_request option
- bypass_incompatible_branch option

## [1.0.0] - 2015-02-11
Initial release<|MERGE_RESOLUTION|>--- conflicted
+++ resolved
@@ -3,13 +3,9 @@
 
 ## [3.1.1] - 2017-05-04
 # Added
-<<<<<<< HEAD
-- BertE adds a link to the commit URL in the message posted for a build failed.
-=======
+- Bert-E adds a link to the commit URL in the message posted for a build failed.
 - Bert-E's REST API was bootstrapped
 - REST API 'rebuild_queues' command
-
->>>>>>> 889ba6da
 
 ## [3.1.0] - 2017-04-21
 # Changed
