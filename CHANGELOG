# Change Log
All notable changes to this project will be documented in this file.

## [3.0.2] - 2017-02-09
# Changed
- Bitbucket API HTTP calls were optimized to avoid full-scan (and throttling by Bitbucket)
# Added
- The abstract Git HOST API allows for filtering when listing pull requests
# Fixed
<<<<<<< HEAD
- Add mechanism to hide BertE's credentials from error messages and logs
=======
- BertE no longer pushes empty integration branches to the repository
>>>>>>> 78a31e6d

## [3.0.1] - 2017-02-07
# Fixed
- Some exceptions slipped through and killed the BertE worker thread in the server
- Tasks were set in reversed order on bitbucket

## [3.0.0] - 2017-02-06
# Changed
- dropped Python 2 support, in favor of Python 3.5+
- defined an abstract git_host API for Bitbucket and similar services
- major refactoring: the big bert_e.bert_e module was exploded in independent packages
- support for Bitbucket's STOPPED build status

## [2.0.10] - 2017-01-23
# Changed
- do not fail in case the internal API of tasks has changed at bitbucket
# Fixed
- fixed init message when there is no default review tasks for the project

## [2.0.9] - 2017-01-18
# Added
- customized review tasks auto-creation on init
# Fixed
- unstarted builds in queue show as NOTSTARTED rather than INPROGRESS
# Changed
- removed reference to Jira ticket types `EPIC` in documentation

## [2.0.8] - 2016-12-30
# Changed
- Bert-E is now provided as an installable package
- optimised templating for status page
- information added to status page: merge date, details of internal errors
# Fixed
- server tests can now run individually
- fixed tests based on get_pull_request
- fixed permanent CommandError for new repositories

## [2.0.7] - 2016-12-23
# Changed
- faster retrieval of all git branches using mirror clones
- removed the --reference option as it was replaced by an internal git cache

## [2.0.6] - 2016-12-20
# Changed
- monitoring page is now in HTML
- delayed git clone and added an ls-remote cache to speed bert-e up

## [2.0.4] - 2016-11-16
# Changed
- moved settings to per-project files
- renamed tools to Bert-E / server
- update documentation files
# Added
- added user documentation
- licence

## [2.0.3] - 2016-10-20
# Fixed
- improve robustness against QueueConflict exceptions

## [2.0.2] - 2016-10-19
# Added
- externalise settings to yaml files
- add a sample settings file
- allow multiple Jira issue keys per project

## [2.0.1] - 2016-10-18
# Added
- allow multiple ticket keys for projects
- show return status in server's monitoring view

# Fixed
- avoid raising trivial conflicts due to branch update order
- selective git transactions (push only modified branches)

## [2.0.0] - 2016-09-29
# Added
- new queueing system
- more information on server's monitoring view

## [1.0.14] - 2016-09-23
# Added
- new standalone webhook listener&parser (server.py)
- (experimental) react to commit sha1 instead of pull-request ID
- add a timeout to all system commands
- improve reactivity by not reacting to 'build started' events
# Fixed
- fix freeze on a git command

## [1.0.13] - 2016-06-22
### Fixed
- quote commands in git API to avoid bash interpolation
### Changed
- remove 'tester' role and replace the tester approval with a second peer approval

## [1.0.12] - 2016-06-03
### Fixed
- only use long sha1 where possible for safety
- fix recognition of incorrect commands
- fix over-long Bert-E instances when target branch has diverged a lot
### Changed
- do not add author as a reviewer on integration PR, to reduce email traffic (opt-in)
- more comprehensive conflict resolution message
- informative messages are now sent in the same session of Bert-E
### Added
- clean integration data when the original PR is declined

## [1.0.11] - 2016-05-09
### Fixed
- fix typo in new tester name

## [1.0.10] - 2016-05-04
### Fixed
- support long PR titles
### Changed
- update Jenkinsfile
- reword messages
- remove email handler
- rework no-repeat strategy
### Added
- add 'integration PR created' message
- add retry strategy
- block on unrecognised or unauthorized messages
- add more testers to Ring project

## [1.0.9] - 2016-04-19
### Changed
- add new administrators to Ring project

## [1.0.8] - 2016-04-08
### Fixed
- workaround random order of messages obtained from BB PRs

## [1.0.7] - 2016-04-07
### Fixed
- remove all previous artifacts from workspace
### Added
- detect and resolve laggy bitbucket situations (PR skew)

## [1.0.6] - 2016-03-24
### Fixed
- do not abort merge in case of problem during merge

## [1.0.5] - 2016-03-24
### Fixed
- increase rename limit in Git

## [1.0.4] - 2016-03-15
### Fixed
- fix display of expected fix versions
### Changed
- improve Jenkinsfile: use externalised bitbucketNotify function
- update link to online documentation
### Added
- add releng-jenkins project

## [1.0.3] - 2016-02-25
### Fixed
- fix prefix in Mismatch Prefix message
- fix formatting of log statement
### Added
- add demo project

## [1.0.2] - 2016-02-24
### Fixed
- RELENG-1005 display of the non-targetted branches is incorrect

## [1.0.1] - 2016-02-22
### Added
- support stabilization branches
- unanimity option
- after_pull_request option
- bypass_incompatible_branch option

## [1.0.0] - 2015-02-11
Initial release<|MERGE_RESOLUTION|>--- conflicted
+++ resolved
@@ -7,11 +7,8 @@
 # Added
 - The abstract Git HOST API allows for filtering when listing pull requests
 # Fixed
-<<<<<<< HEAD
+- BertE no longer pushes empty integration branches to the repository
 - Add mechanism to hide BertE's credentials from error messages and logs
-=======
-- BertE no longer pushes empty integration branches to the repository
->>>>>>> 78a31e6d
 
 ## [3.0.1] - 2017-02-07
 # Fixed
