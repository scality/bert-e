--- conflicted
+++ resolved
@@ -54,32 +54,11 @@
 
     @classmethod
     def get_list(cls, client, **kwargs):
-<<<<<<< HEAD
-        response = client.get(Template(cls.main_url)
-                              .substitute(kwargs))
-        response.raise_for_status()
-        return [cls(client, **obj)
-                for obj in response.json()['values']
-                if obj]  # FIXME: This code does not handle pagination!!!
-
-    def create(self):
-        json_str = json.dumps(self._json_data)
-        response = self.client.post(Template(self.main_url)
-                                    .substitute(self._json_data),
-                                    json_str)
-        response.raise_for_status()
-        return self.__class__(self.client, **response.json())
-
-    def delete(self):
-        response = self.client.delete(Template(self.main_url)
-                                      .substitute(self._json_data))
-        response.raise_for_status()
-=======
         for page in xrange(1, 100):  # Max 100 pages retrieved
             kwargs['page'] = page
-            response = client.session.get(Template(cls.list_url)
-                                          .substitute(kwargs))
-            client.expect_ok(response)
+            response = client.get(Template(cls.list_url)
+                                  .substitute(kwargs))
+            response.raise_for_status()
             for obj in response.json()['values']:
                 if obj:
                     yield cls(client, **obj)
@@ -90,17 +69,16 @@
 
     def create(self):
         json_str = json.dumps(self._json_data)
-        response = self.client.session.post(Template(self.add_url)
-                                            .substitute(self._json_data),
-                                            json_str)
-        self.client.expect_ok(response)
+        response = self.client.post(Template(self.add_url)
+                                    .substitute(self._json_data),
+                                    json_str)
+        response.raise_for_status()
         return self.__class__(self.client, **response.json())
 
     def delete(self):
-        response = self.client.session.delete(Template(self.get_url)
-                                              .substitute(self._json_data))
-        self.client.expect_ok(response)
->>>>>>> 500e9676
+        response = self.client.delete(Template(self.get_url)
+                                      .substitute(self._json_data))
+        response.raise_for_status()
 
 
 class Repository(BitBucketObject):
@@ -181,23 +159,13 @@
 
     def create(self):
         json_str = json.dumps({'content': self._json_data['content']})
-<<<<<<< HEAD
-        response = self.client.post(Template(self.main_url)
+        response = self.client.post(Template(self.add_url)
                                     .substitute(self._json_data)
                                     .replace('/2.0/', '/1.0/'),
                                     # The 2.0 API does not create
                                     # comments :(
                                     json_str)
         response.raise_for_status()
-=======
-        response = self.client.session.post(Template(self.add_url)
-                                            .substitute(self._json_data)
-                                            .replace('/2.0/', '/1.0/'),
-                                            # The 2.0 API does not create
-                                            # comments :(
-                                            json_str)
-        self.client.expect_ok(response)
->>>>>>> 500e9676
         return self.__class__(self.client, **response.json())
 
 
