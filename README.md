--- conflicted
+++ resolved
@@ -10,14 +10,7 @@
 $ cd wall-e
 $ virtualenv venv
 $ source venv/bin/activate
-<<<<<<< HEAD
-$ pip install requests==2.9.1 six-1.10.0 Jinja2==2.7.1
-=======
-$ pip install flake8
-$ pip install pybitbucket==0.8.0
-$ pip install Jinja2==2.8
-
->>>>>>> ab5bbf42
+$ pip install flake8 requests==2.9.1 six-1.10.0 Jinja2==2.7.1
 ```
 
 ### How to Launch Static Checker File?
