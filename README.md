--- conflicted
+++ resolved
@@ -10,15 +10,10 @@
 $ cd wall-e
 $ virtualenv venv
 $ source venv/bin/activate
-<<<<<<< HEAD
-$ pip install pybitbucket==0.8.0 jira==1.0.3 Jinja2==2.7.1
->>>>>>> master
-=======
-$ pip install flake8 requests==2.9.1 six-1.10.0 Jinja2==2.7.1
+$ pip install flake8 jira==1.0.3 requests==2.9.1 six-1.10.0 Jinja2==2.7.1
 ```
 
 ### How to Launch Static Checker File?
->>>>>>> b5c737ed
 
 ```
 $ flake8 *.py
