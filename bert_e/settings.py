--- conflicted
+++ resolved
@@ -65,14 +65,9 @@
     prefixes = fields.Dict(missing={})
     bypass_prefixes = fields.List(fields.Str(), missing=[])
 
-<<<<<<< HEAD
     organization = fields.Str(fields.Str(), missing='')
-    admins = fields.List(fields.Str(), missing=[])
-    project_leaders = fields.List(fields.Str(), missing=[])
-=======
     admins = Users(fields.Str(), missing=[])
     project_leaders = Users(fields.Str(), missing=[])
->>>>>>> b5393cb3
     tasks = fields.List(fields.Str(), missing=[])
 
     max_commit_diff = fields.Int(missing=0)
