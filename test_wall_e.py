#!/usr/bin/env python
# -*- coding: utf-8 -*-

import argparse
import logging
import sys
import unittest
import requests

import wall_e
from bitbucket_api import (Client, PullRequest,
                           Repository as BitbucketRepository)
from git_api import Repository as GitRepository
from wall_e_exceptions import (AuthorApprovalRequired,
                               BranchDoesNotAcceptFeatures,
                               BranchHistoryMismatch,
                               BranchNameInvalid,
                               BuildNotStarted,
                               CommandNotImplemented,
                               Conflict,
                               HelpMessage,
                               InitMessage,
                               NothingToDo,
                               ParentPullRequestNotFound,
                               PeerApprovalRequired,
                               StatusReport,
                               SuccessMessage)

WALL_E_USERNAME = wall_e.WALL_E_USERNAME
WALL_E_EMAIL = wall_e.WALL_E_EMAIL
EVA_USERNAME = 'scality_eva'
EVA_EMAIL = 'eva.scality@gmail.com'


def initialize_git_repo(repo):
    """resets the git repo"""
    assert '/ring/' not in repo._url  # This is a security, do not remove
    repo.cmd('git init')
    repo.cmd('touch a')
    repo.cmd('git add a')
    repo.cmd('git commit -m "Initial commit"')
    repo.cmd('git remote add origin ' + repo._url)
    # cmd('git push --set-upstream origin master')
    for version in ['4.3', '5.1', '6.0', 'trunk']:
        create_branch(repo, 'release/'+version, do_push=False)
        create_branch(repo, 'development/'+version,
                      'release/'+version, file_=True, do_push=False)

        repo.push_everything()


def create_branch(repo, name, from_branch=None, file_=False, do_push=True):
    if from_branch:
        repo.cmd('git checkout '+from_branch)
    repo.cmd('git checkout -b '+name)
    if file_:
        add_file_to_branch(repo, name, file_, do_push)


def add_file_to_branch(repo, branch_name, file_name, do_push=True):
    repo.cmd('git checkout ' + branch_name)
    if file_name is True:
        file_name = 'file_created_on_' + branch_name.replace('/', '_')
    repo.cmd('echo %s >  %s' % (branch_name, file_name))
    repo.cmd('git add ' + file_name)
    repo.cmd('git commit -m "adds %s file on %s"' % (file_name, branch_name))
    if do_push:
        repo.cmd('git push --set-upstream origin '+branch_name)


def rebase_branch(repo, branch_name, on_branch):
    repo.cmd('git checkout ' + branch_name)
    repo.cmd('git rebase ' + on_branch)
    repo.cmd('git push -f')


class QuickTest(unittest.TestCase):
    """Tests which don't need to interact with an external web services"""

    def test_refuse_feature_on_maintenance_branch(self):
        src = wall_e.FeatureBranchName('feature/RING-0004')
        dest = wall_e.DestinationBranchName('development/4.3')
        with self.assertRaises(BranchDoesNotAcceptFeatures):
            src.check_if_should_handle(dest)


class TestWallE(unittest.TestCase):
    @classmethod
    def setUpClass(cls):
        assert cls.args.your_login in wall_e.RELEASE_ENGINEERS
        client = Client(cls.args.your_login,
                        cls.args.your_password,
                        cls.args.your_mail)
        cls.bbrepo = BitbucketRepository(client,
                                         owner='scality',
                                         repo_slug=('%s_%s'
                                                    % (cls.args.repo_prefix,
                                                       cls.args.your_login)),
                                         is_private=True,
                                         scm='git')
        try:
            cls.bbrepo.delete()
        except requests.exceptions.HTTPError as e:
            if e.response.status_code != 404:
                raise

        cls.bbrepo.create()

        # Use Eva as our unprivileged user
        assert EVA_USERNAME not in wall_e.RELEASE_ENGINEERS
        client_eva = Client(EVA_USERNAME,
                            cls.args.eva_password,
                            EVA_EMAIL)
        cls.bbrepo_eva = BitbucketRepository(
            client_eva,
            owner='scality',
            repo_slug=('%s_%s' % (cls.args.repo_prefix,
                                  cls.args.your_login)),
        )
        # Wall-E may want to comment manually too
        client_wall_e = Client(WALL_E_USERNAME,
                               cls.args.wall_e_password,
                               WALL_E_EMAIL)
        cls.bbrepo_wall_e = BitbucketRepository(
            client_wall_e,
            owner='scality',
            repo_slug=('%s_%s' % (cls.args.repo_prefix,
                                  cls.args.your_login)),
        )
        cls.gitrepo = GitRepository(cls.bbrepo.get_git_url())
        initialize_git_repo(cls.gitrepo)

    @classmethod
    def tearDownClass(cls):
        cls.gitrepo.delete()

    def create_pr(
            self,
            feature_branch,
            from_branch,
            reviewers=[WALL_E_USERNAME],
            file_=True):

        create_branch(self.gitrepo, feature_branch, from_branch=from_branch,
                      file_=file_)
        pr = self.bbrepo_eva.create_pull_request(
            title='title',
            name='name',
            source={'branch': {'name': feature_branch}},
            destination={'branch': {'name': from_branch}},
            close_source_branch=True,
            reviewers=[{'username': WALL_E_USERNAME}],
            description=''
        )
        retcode = self.handle(pr['id'])
        self.assertEqual(retcode, InitMessage.code)
        return pr

    def handle(self,
               pull_request_id,
               bypass_peer_approval=False,
               bypass_author_approval=False,
               bypass_jira_version_check=False,
               bypass_jira_type_check=False,
               bypass_build_status=False,
               reference_git_repo='',
               no_comment=False,
               interactive=False,
               backtrace=False):

        sys.argv = ["wall-e.py"]
        if bypass_author_approval:
            sys.argv.append('--bypass-author-approval')
        if bypass_peer_approval:
            sys.argv.append('--bypass-peer-approval')
        if bypass_jira_version_check:
            sys.argv.append('--bypass-jira-version-check')
        if bypass_jira_type_check:
            sys.argv.append('--bypass-jira-type-check')
        if bypass_build_status:
            sys.argv.append('--bypass-build-status')
        if no_comment:
            sys.argv.append('--no-comment')
        if interactive:
            sys.argv.append('--interactive')
        if backtrace:
            sys.argv.append('--backtrace')
        sys.argv.append('--quiet')

        sys.argv.append('--slug')
        sys.argv.append(self.bbrepo['repo_slug'])
        sys.argv.append(str(pull_request_id))
        sys.argv.append(self.args.wall_e_password)
        return wall_e.main()

    def test_bugfix_full_merge_manual(self):
        pr = self.create_pr('bugfix/RING-0001', 'development/4.3')
        retcode = self.handle(pr['id'],
                              bypass_peer_approval=True,
                              bypass_jira_version_check=True,
                              bypass_jira_type_check=True,
                              bypass_build_status=True)
        self.assertEqual(retcode, AuthorApprovalRequired.code)
        with self.assertRaises(AuthorApprovalRequired):
            self.handle(pr['id'],
                        bypass_peer_approval=True,
                        bypass_jira_version_check=True,
                        bypass_jira_type_check=True,
                        bypass_build_status=True,
                        backtrace=True)
        # check it again, without backtrace, to see
        # if the message code is still AuthorApprovalRequired
        retcode = self.handle(pr['id'],
                              bypass_peer_approval=True,
                              bypass_jira_version_check=True,
                              bypass_jira_type_check=True,
                              bypass_build_status=True)
        self.assertEqual(retcode, AuthorApprovalRequired.code)
        retcode = self.handle(pr['id'],
                              bypass_author_approval=True,
                              bypass_peer_approval=True,
                              bypass_jira_version_check=True,
                              bypass_jira_type_check=True,
                              bypass_build_status=True)
        self.assertEqual(retcode, SuccessMessage.code)

    def test_bugfix_full_merge_automatic(self):
        pr = self.create_pr('bugfix/RING-0002', 'development/4.3')
        retcode = self.handle(pr['id'],
                              bypass_author_approval=True,
                              bypass_peer_approval=True,
                              bypass_jira_version_check=True,
                              bypass_jira_type_check=True,
                              bypass_build_status=True)
        self.assertEqual(retcode, SuccessMessage.code)

    def test_handle_automatically_twice(self):
        pr = self.create_pr('bugfix/RING-0003', 'development/4.3')
        retcode = self.handle(pr['id'],
                              bypass_author_approval=True,
                              bypass_peer_approval=True,
                              bypass_jira_version_check=True,
                              bypass_jira_type_check=True,
                              bypass_build_status=True)
        self.assertEqual(retcode, SuccessMessage.code)
        with self.assertRaises(NothingToDo):
            self.handle(pr['id'],
                        bypass_author_approval=True,
                        bypass_peer_approval=True,
                        bypass_jira_version_check=True,
                        bypass_jira_type_check=True,
                        bypass_build_status=True,
                        backtrace=True)

    def test_refuse_feature_on_maintenance_branch(self):
        pr = self.create_pr('feature/RING-0004', 'development/4.3')
        retcode = self.handle(pr['id'],
                              bypass_author_approval=True,
                              bypass_peer_approval=True,
                              bypass_jira_version_check=True,
                              bypass_jira_type_check=True,
                              bypass_build_status=True)
        self.assertEqual(retcode, BranchDoesNotAcceptFeatures.code)

    def test_branch_name_invalid(self):
        dst_branch = 'feature/RING-0005'
        src_branch = 'user/4.3/RING-0005'
        with self.assertRaises(BranchNameInvalid):
            wall_e.DestinationBranchName(dst_branch)
            wall_e.FeatureBranchName(src_branch)

    def test_conflict(self):
        pr1 = self.create_pr('bugfix/RING-0006', 'development/4.3',
                             file_='toto.txt')
        pr2 = self.create_pr('improvement/RING-0006', 'development/4.3',
                             file_='toto.txt')
        retcode = self.handle(pr1['id'],
                              bypass_author_approval=True,
                              bypass_peer_approval=True,
                              bypass_jira_version_check=True,
                              bypass_jira_type_check=True,
                              bypass_build_status=True)
        self.assertEqual(retcode, SuccessMessage.code)
        try:
            self.handle(pr2['id'],
                        bypass_author_approval=True,
                        bypass_peer_approval=True,
                        bypass_jira_version_check=True,
                        bypass_jira_type_check=True,
                        bypass_build_status=True,
                        backtrace=True)
        except Conflict as e:
            self.assertIn(
                "`improvement/RING-0006` into `w/4.3/improvement/RING-0006`",
                e.msg)
            self.assertIn(
                "git checkout w/4.3/improvement/RING-0006",
                e.msg)
            self.assertIn(
                "git merge origin/improvement/RING-0006",
                e.msg)
        else:
            self.fail("No conflict detected.")

    def test_approval(self):
        """Test approvals of author and reviewer.

        1. Test approval of author
        2. Test approval of reviewer

        """
        feature_branch = 'bugfix/RING-0007'
        dst_branch = 'development/4.3'
        reviewers = ['scality_wall-e']

        pr = self.create_pr(feature_branch, dst_branch, reviewers=reviewers)

        retcode = self.handle(pr['id'],
                              bypass_jira_version_check=True,
                              bypass_jira_type_check=True,
                              bypass_build_status=True)
        self.assertEqual(retcode, AuthorApprovalRequired.code)

        # Author
        pr.approve()
        retcode = self.handle(pr['id'],
                              bypass_jira_version_check=True,
                              bypass_jira_type_check=True,
                              bypass_build_status=True)
        self.assertEqual(retcode, PeerApprovalRequired.code)
        # Reviewer
        client = Client(WALL_E_USERNAME,
                        self.args.wall_e_password,
                        WALL_E_EMAIL)
        w_pr = PullRequest(client, **pr._json_data)
        w_pr.approve()
        retcode = self.handle(w_pr['id'],
                              bypass_jira_version_check=True,
                              bypass_jira_type_check=True,
                              bypass_build_status=True)
        self.assertEqual(retcode, SuccessMessage.code)

    def test_branches_creation_main_pr_not_approved(self):
        """Test if Wall-e creates integration pull-requests when the main
        pull-request isn't approved.

        1. Create feature branch and create an unapproved pull request
        2. Run wall-e on the pull request
        3. Check existence of integration branches

        """
        feature_branch = 'bugfix/RING-0008'
        dst_branch = 'development/4.3'
        reviewers = ['scality_wall-e']
        pr = self.create_pr(feature_branch, dst_branch, reviewers=reviewers)
        retcode = self.handle(pr['id'],
                              bypass_jira_version_check=True,
                              bypass_jira_type_check=True,
                              bypass_build_status=True)
        self.assertEqual(retcode, AuthorApprovalRequired.code)

        # check existence of integration branches
        for version in ['4.3', '5.1', '6.0']:
            remote = 'w/%s/%s' % (version, feature_branch)
            ret = self.gitrepo.remote_branch_exists(remote)
            self.assertTrue(ret)

        # check absence of a missing branch
        self.assertFalse(self.gitrepo.remote_branch_exists('missing_branch'))

    # FIXME: Find a way to test not started build
    def test_build_status_not_there_yet(self):
        pass

    # FIXME: Find a way to test failed build
    def test_build_status_fail(self):
        pass

    # FIXME: Find a way to test build in progress
    def test_build_status_inprogress(self):
        pass

    # FIXME: Find a way to test successful build
    def test_build_status_success(self):
        pass

    def test_bypass_all_approvals_through_a_bitbucket_comment(self):
        # normal user creates the PR
        pr = self.create_pr('bugfix/RING-00045', 'development/4.3')
        # and priviledged user gets it back
        pr_admin = self.bbrepo.get_pull_request(pull_request_id=pr['id'])
        pr_admin.add_comment('@%s'
                             ' bypass_author_approval'
                             ' bypass_peer_approval'
                             ' bypass_build_status'
                             ' bypass_jira_version_check'
                             ' bypass_jira_type_check' % WALL_E_USERNAME)
        retcode = self.handle(pr['id'])
        self.assertEqual(retcode, SuccessMessage.code)

    def test_bypass_all_approvals_through_bitbucket_comment_extra_spaces(self):
        # normal user creates the PR
        pr = self.create_pr('bugfix/RING-00046', 'development/4.3')
        # and priviledged user gets it back
        pr_admin = self.bbrepo.get_pull_request(pull_request_id=pr['id'])
        pr_admin.add_comment('  @%s  '
                             '   bypass_author_approval  '
                             '     bypass_peer_approval   '
                             '  bypass_build_status'
                             '   bypass_jira_version_check'
                             '   bypass_jira_type_check   ' % WALL_E_USERNAME)
        retcode = self.handle(pr['id'])
        self.assertEqual(retcode, SuccessMessage.code)

    def test_bypass_all_approvals_through_an_incorrect_bitbucket_comment(self):
        pr = self.create_pr('bugfix/RING-00047', 'development/4.3')
        pr_admin = self.bbrepo.get_pull_request(pull_request_id=pr['id'])
        pr_admin.add_comment('@%s'
                             ' bypass_author_aproval'  # a p is missing
                             ' bypass_peer_approval'
                             ' bypass_build_status'
                             ' bypass_jira_version_check'
                             ' bypass_jira_type_check' % WALL_E_USERNAME)
        with self.assertRaises(AuthorApprovalRequired):
            self.handle(pr['id'],
                        bypass_jira_version_check=True,
                        bypass_jira_type_check=True,
                        bypass_build_status=True,
                        backtrace=True)

    def test_bypass_all_approvals_through_unauthorized_bitbucket_comment(self):
        pr = self.create_pr('bugfix/RING-00048', 'development/4.3')
        pr.add_comment('@%s'  # comment is made by unpriviledged Eva
                       ' bypass_author_approval'
                       ' bypass_peer_approval'
                       ' bypass_build_status'
                       ' bypass_jira_version_check'
                       ' bypass_jira_type_check' % WALL_E_USERNAME)
        with self.assertRaises(AuthorApprovalRequired):
            self.handle(pr['id'],
                        bypass_jira_version_check=True,
                        bypass_jira_type_check=True,
                        bypass_build_status=True,
                        backtrace=True)

    def test_bypass_all_approvals_through_an_unknown_bitbucket_comment(self):
        pr = self.create_pr('bugfix/RING-00049', 'development/4.3')
        pr_admin = self.bbrepo.get_pull_request(pull_request_id=pr['id'])
        pr_admin.add_comment('@%s'
                             ' bypass_author_approval'
                             ' bypass_peer_approval'
                             ' bypass_build_status'
                             ' mmm_never_seen_that_before'  # this is unknown
                             ' bypass_jira_version_check'
                             ' bypass_jira_type_check' % WALL_E_USERNAME)
        with self.assertRaises(AuthorApprovalRequired):
            self.handle(pr['id'],
                        bypass_jira_version_check=True,
                        bypass_jira_type_check=True,
                        bypass_build_status=True,
                        backtrace=True)

    def test_bypass_all_approvals_through_many_comments(self):
        pr = self.create_pr('bugfix/RING-00050', 'development/4.3')
        pr_admin = self.bbrepo.get_pull_request(pull_request_id=pr['id'])
        pr_admin.add_comment('@%s bypass_author_approval' % WALL_E_USERNAME)
        pr_admin.add_comment('@%s bypass_peer_approval' % WALL_E_USERNAME)
        pr_admin.add_comment('@%s bypass_build_status' % WALL_E_USERNAME)
        pr_admin.add_comment('@%s bypass_jira_version_check' % WALL_E_USERNAME)
        pr_admin.add_comment('@%s bypass_jira_type_check' % WALL_E_USERNAME)
        with self.assertRaises(SuccessMessage):
            self.handle(pr['id'], backtrace=True)

    def test_bypass_all_approvals_through_mix_comments_and_cmdline(self):
        pr = self.create_pr('bugfix/RING-00051', 'development/4.3')
        pr_admin = self.bbrepo.get_pull_request(pull_request_id=pr['id'])
        pr_admin.add_comment('@%s'
                             ' bypass_author_approval'
                             ' bypass_peer_approval'
                             ' bypass_jira_type_check' % WALL_E_USERNAME)
        with self.assertRaises(SuccessMessage):
            self.handle(pr['id'],
                        bypass_build_status=True,
                        bypass_jira_version_check=True,
                        backtrace=True)

    def test_bypass_author_approval_through_comment(self):
        pr = self.create_pr('bugfix/RING-00052', 'development/4.3')
        pr_admin = self.bbrepo.get_pull_request(pull_request_id=pr['id'])
        pr_admin.add_comment('@%s'
                             ' bypass_author_approval' % WALL_E_USERNAME)
        with self.assertRaises(SuccessMessage):
            self.handle(pr['id'],
                        bypass_peer_approval=True,
                        bypass_jira_version_check=True,
                        bypass_jira_type_check=True,
                        bypass_build_status=True,
                        backtrace=True)

    def test_bypass_peer_approval_through_comment(self):
        pr = self.create_pr('bugfix/RING-00053', 'development/4.3')
        pr_admin = self.bbrepo.get_pull_request(pull_request_id=pr['id'])
        pr_admin.add_comment('@%s'
                             ' bypass_peer_approval' % WALL_E_USERNAME)
        with self.assertRaises(SuccessMessage):
            self.handle(pr['id'],
                        bypass_author_approval=True,
                        bypass_jira_version_check=True,
                        bypass_jira_type_check=True,
                        bypass_build_status=True,
                        backtrace=True)

    def test_bypass_jira_version_check_through_comment(self):
        pr = self.create_pr('bugfix/RING-00054', 'development/4.3')
        pr_admin = self.bbrepo.get_pull_request(pull_request_id=pr['id'])
        pr_admin.add_comment('@%s'
                             ' bypass_jira_version_check' % WALL_E_USERNAME)
        with self.assertRaises(SuccessMessage):
            self.handle(pr['id'],
                        bypass_author_approval=True,
                        bypass_peer_approval=True,
                        bypass_jira_type_check=True,
                        bypass_build_status=True,
                        backtrace=True)

    def test_bypass_jira_type_check_through_comment(self):
        pr = self.create_pr('bugfix/RING-00055', 'development/4.3')
        pr_admin = self.bbrepo.get_pull_request(pull_request_id=pr['id'])
        pr_admin.add_comment('@%s'
                             ' bypass_jira_type_check' % WALL_E_USERNAME)
        with self.assertRaises(SuccessMessage):
            self.handle(pr['id'],
                        bypass_author_approval=True,
                        bypass_peer_approval=True,
                        bypass_jira_version_check=True,
                        bypass_build_status=True,
                        backtrace=True)

    def test_bypass_build_status_through_comment(self):
        pr = self.create_pr('bugfix/RING-00056', 'development/4.3')
        pr_admin = self.bbrepo.get_pull_request(pull_request_id=pr['id'])
        pr_admin.add_comment('@%s'
                             ' bypass_build_status' % WALL_E_USERNAME)
        with self.assertRaises(SuccessMessage):
            self.handle(pr['id'],
                        bypass_author_approval=True,
                        bypass_peer_approval=True,
                        bypass_jira_version_check=True,
                        bypass_jira_type_check=True,
                        backtrace=True)

    def test_options_lost_in_many_comments(self):
        pr = self.create_pr('bugfix/RING-00057', 'development/4.3')
        pr_admin = self.bbrepo.get_pull_request(pull_request_id=pr['id'])
        for i in range(5):
            pr.add_comment('random comment %s' % i)
        pr_admin.add_comment('@%s bypass_author_approval' % WALL_E_USERNAME)
        for i in range(6):
            pr.add_comment('random comment %s' % i)
        pr_admin.add_comment('@%s bypass_peer_approval' % WALL_E_USERNAME)
        for i in range(3):
            pr.add_comment('random comment %s' % i)
        pr_admin.add_comment('@%s bypass_build_status' % WALL_E_USERNAME)
        for i in range(22):
            pr.add_comment('random comment %s' % i)
        pr_admin.add_comment('@%s bypass_jira_version_check' % WALL_E_USERNAME)
        for i in range(2):
            pr.add_comment('random comment %s' % i)
        pr_admin.add_comment('@%s bypass_jira_type_check' % WALL_E_USERNAME)
        for i in range(10):
            pr.add_comment('random comment %s' % i)

        with self.assertRaises(SuccessMessage):
            self.handle(pr['id'],
                        backtrace=True)

    def test_incorrect_address_when_setting_options_through_comments(self):
        pr = self.create_pr('bugfix/RING-00058', 'development/4.3')
        pr_admin = self.bbrepo.get_pull_request(pull_request_id=pr['id'])
        pr_admin.add_comment('@toto'  # toto is not Wall-E
                             ' bypass_author_approval'
                             ' bypass_peer_approval'
                             ' bypass_build_status'
                             ' bypass_jira_version_check'
                             ' bypass_jira_type_check')
        with self.assertRaises(AuthorApprovalRequired):
            self.handle(pr['id'],
                        bypass_jira_version_check=True,
                        bypass_jira_type_check=True,
                        bypass_build_status=True,
                        backtrace=True)

    def test_options_set_through_deleted_comment(self):
        pr = self.create_pr('bugfix/RING-00059', 'development/4.3')
        pr_admin = self.bbrepo.get_pull_request(pull_request_id=pr['id'])
        comment = pr_admin.add_comment(
            '@%s'
            ' bypass_author_approval'
            ' bypass_peer_approval'
            ' bypass_build_status'
            ' bypass_jira_version_check'
            ' bypass_jira_type_check' % WALL_E_USERNAME
        )
        comment.delete()
        with self.assertRaises(AuthorApprovalRequired):
            self.handle(pr['id'],
                        bypass_jira_version_check=True,
                        bypass_jira_type_check=True,
                        bypass_build_status=True,
                        backtrace=True)

    def test_bypass_all_approvals_through_bitbucket_comment_extra_chars(self):
        # normal user creates the PR
        pr = self.create_pr('bugfix/RING-00060', 'development/4.3')
        # and priviledged user gets it back
        pr_admin = self.bbrepo.get_pull_request(pull_request_id=pr['id'])
        pr_admin.add_comment('@%s:'
                             'bypass_author_approval,  '
                             '     bypass_peer_approval,,   '
                             '  bypass_build_status-bypass_jira_version_check'
                             '   bypass_jira_type_check -   ' %
                             WALL_E_USERNAME)
        with self.assertRaises(SuccessMessage):
            self.handle(pr['id'],
                        backtrace=True)

    def test_help_command(self):
        pr = self.create_pr('bugfix/RING-00061', 'development/4.3')
        pr.add_comment('@%s help' % WALL_E_USERNAME)
        with self.assertRaises(HelpMessage):
            self.handle(pr['id'],
                        backtrace=True)

    def test_help_command_with_inter_comment(self):
        pr = self.create_pr('bugfix/RING-00062', 'development/4.3')
        pr.add_comment('@%s: help' % WALL_E_USERNAME)
        pr.add_comment('an irrelevant comment')
        with self.assertRaises(HelpMessage):
            self.handle(pr['id'],
                        backtrace=True)

    def test_help_command_with_inter_comment_from_wall_e(self):
        pr = self.create_pr('bugfix/RING-00063', 'development/4.3')
        pr.add_comment('@%s help' % WALL_E_USERNAME)
        pr_wall_e = self.bbrepo_wall_e.get_pull_request(
            pull_request_id=pr['id'])
        pr_wall_e.add_comment('this is my help already')
        with self.assertRaises(SuccessMessage):
            self.handle(pr['id'],
                        bypass_author_approval=True,
                        bypass_peer_approval=True,
                        bypass_jira_version_check=True,
                        bypass_jira_type_check=True,
                        bypass_build_status=True,
                        backtrace=True)

    def test_unknown_command(self):
        pr = self.create_pr('bugfix/RING-00064', 'development/4.3')
        pr.add_comment('@%s helpp' % WALL_E_USERNAME)
        with self.assertRaises(SuccessMessage):
            self.handle(pr['id'],
                        bypass_author_approval=True,
                        bypass_peer_approval=True,
                        bypass_jira_version_check=True,
                        bypass_jira_type_check=True,
                        bypass_build_status=True,
                        backtrace=True)

    def test_command_args(self):
        pr = self.create_pr('bugfix/RING-00065', 'development/4.3')
        pr.add_comment('@%s help some arguments --hehe' % WALL_E_USERNAME)
        with self.assertRaises(HelpMessage):
            self.handle(pr['id'],
                        backtrace=True)

    def test_main_pr_retrieval(self):
        pr = self.create_pr('bugfix/RING-00066', 'development/4.3')
        # create integration PRs first:
        with self.assertRaises(AuthorApprovalRequired):
            self.handle(pr['id'],
                        bypass_peer_approval=True,
                        bypass_jira_version_check=True,
                        bypass_jira_type_check=True,
                        bypass_build_status=True,
                        backtrace=True)
        # simulate a child pr update
        with self.assertRaises(SuccessMessage):
            self.handle(pr['id']+1,
                        bypass_author_approval=True,
                        bypass_peer_approval=True,
                        bypass_jira_version_check=True,
                        bypass_jira_type_check=True,
                        bypass_build_status=True,
                        backtrace=True)

    def test_no_effect_sub_pr_approval(self):
        pr = self.create_pr('bugfix/RING-00067', 'development/4.3')
        # create integration PRs first:
        with self.assertRaises(AuthorApprovalRequired):
            self.handle(pr['id'],
                        bypass_peer_approval=True,
                        bypass_jira_version_check=True,
                        bypass_jira_type_check=True,
                        bypass_build_status=True,
                        backtrace=True)
        pr_child = self.bbrepo.get_pull_request(pull_request_id=pr['id']+1)
        pr_child.approve()
        with self.assertRaises(AuthorApprovalRequired):
            self.handle(pr['id']+1,
                        bypass_peer_approval=True,
                        bypass_jira_version_check=True,
                        bypass_jira_type_check=True,
                        bypass_build_status=True,
                        backtrace=True)

    def test_no_effect_sub_pr_options(self):
        pr = self.create_pr('bugfix/RING-00068', 'development/4.3')
        # create integration PRs first:
        with self.assertRaises(AuthorApprovalRequired):
            self.handle(pr['id'],
                        bypass_peer_approval=True,
                        bypass_jira_version_check=True,
                        bypass_jira_type_check=True,
                        bypass_build_status=True,
                        backtrace=True)
        pr_admin = self.bbrepo.get_pull_request(pull_request_id=pr['id']+1)
        pr_admin.add_comment('@%s'
                             ' bypass_author_approval'
                             ' bypass_peer_approval'
                             ' bypass_build_status'
                             ' bypass_jira_version_check'
                             ' bypass_jira_type_check' % WALL_E_USERNAME)
        with self.assertRaises(AuthorApprovalRequired):
            self.handle(pr['id'],
                        bypass_peer_approval=True,
                        bypass_jira_version_check=True,
                        bypass_jira_type_check=True,
                        bypass_build_status=True,
                        backtrace=True)

    def test_child_pr_without_parent(self):
        # simulate creation of an integration branch with Wall-E
        create_branch(self.gitrepo, 'w/bugfix/RING-00069',
                      from_branch='development/4.3', file_=True)
        pr = self.bbrepo_wall_e.create_pull_request(
            title='title',
            name='name',
            source={'branch': {'name': 'w/bugfix/RING-00069'}},
            destination={'branch': {'name': 'development/4.3'}},
            close_source_branch=True,
            reviewers=[{'username': EVA_USERNAME}],
            description=''
        )
        with self.assertRaises(ParentPullRequestNotFound):
            self.handle(pr['id'],
                        bypass_author_approval=True,
                        bypass_peer_approval=True,
                        bypass_jira_version_check=True,
                        bypass_jira_type_check=True,
                        bypass_build_status=True,
                        backtrace=True)

    def test_status_command(self):
        pr = self.create_pr('bugfix/RING-00070', 'development/4.3')
        pr.add_comment('@%s status' % WALL_E_USERNAME)
        retcode = self.handle(pr['id'])
        self.assertEqual(retcode, StatusReport.code)

        pr.add_comment('@%s unanimity' % WALL_E_USERNAME)
        pr.add_comment('@%s status' % WALL_E_USERNAME)
        retcode = self.handle(pr['id'])
        self.assertEqual(retcode, StatusReport.code)

    def test_wait_option(self):
        pr = self.create_pr('bugfix/RING-00071', 'development/4.3')
        pr.add_comment('@%s wait' % WALL_E_USERNAME)

        with self.assertRaises(NothingToDo):
            self.handle(pr['id'], backtrace=True)

    def test_build_command(self):
        pr = self.create_pr('bugfix/RING-00072', 'development/4.3')
        pr.add_comment('@%s build' % WALL_E_USERNAME)

        retcode = self.handle(pr['id'])
        self.assertEqual(retcode, CommandNotImplemented.code)

    def test_clear_command(self):
        pr = self.create_pr('bugfix/RING-00073', 'development/4.3')
        pr.add_comment('@%s clear' % WALL_E_USERNAME)

        retcode = self.handle(pr['id'])
        self.assertEqual(retcode, CommandNotImplemented.code)

    def test_rebased_feature_branch(self):
        pr = self.create_pr('bugfix/RING-00074', 'development/4.3')
        with self.assertRaises(BuildNotStarted):
            self.handle(pr['id'],
                        bypass_author_approval=True,
                        bypass_peer_approval=True,
                        bypass_jira_version_check=True,
                        bypass_jira_type_check=True,
<<<<<<< HEAD
                        bypass_build_status=False)
=======
                        bypass_build_status=False,
                        backtrace=True)
>>>>>>> 21f4153c

        # We don't want to push without being up to date
        self.gitrepo.cmd('git checkout development/4.3')
        self.gitrepo.cmd('git pull')

        add_file_to_branch(self.gitrepo, 'development/4.3', 'rebase_on_me')
        rebase_branch(self.gitrepo, 'bugfix/RING-00074', 'development/4.3')
        with self.assertRaises(BranchHistoryMismatch):
            self.handle(pr['id'],
                        bypass_author_approval=True,
                        bypass_peer_approval=True,
                        bypass_jira_version_check=True,
                        bypass_jira_type_check=True,
                        bypass_build_status=False,
                        backtrace=True)

    def test_success_message(self):
        """Check the success message."""
        feature_branch = 'bugfix/RING-0010'
        dst_branch = 'development/4.3'
        reviewers = ['scality_wall-e']

        pr = self.create_pr(feature_branch, dst_branch, reviewers=reviewers)

        # Author
        pr.approve()

        # Reviewer
        pr_wall_e = self.bbrepo_wall_e.get_pull_request(
            pull_request_id=pr['id'])
        pr_wall_e.approve()

        with self.assertRaises(SuccessMessage):
            self.handle(pr['id'],
                        bypass_jira_version_check=True,
                        bypass_jira_type_check=True,
                        bypass_build_status=True,
                        backtrace=True)


def main():
    parser = argparse.ArgumentParser(description='Launches Wall-E tests.')
    parser.add_argument('wall_e_password',
                        help='Wall-E\'s password [for Jira and Bitbucket]')
    parser.add_argument('eva_password',
                        help='Eva\'s password [for Jira and Bitbucket]')
    parser.add_argument('your_login',
                        help='Your Bitbucket login')
    parser.add_argument('your_password',
                        help='Your Bitbucket password')
    parser.add_argument('your_mail',
                        help='Your Bitbucket email address')
    parser.add_argument('tests', nargs='*', help='run only these tests')
    parser.add_argument('--repo-prefix', default="_test_wall_e",
                        help='Prefix of the test repository')
    parser.add_argument('-v', action='store_true', dest='verbose',
                        help='Verbose mode')
    TestWallE.args = parser.parse_args()

    if TestWallE.args.your_login == WALL_E_USERNAME:
        print('Cannot use Wall-e as the tester, please use another login.')
        sys.exit(1)

    if TestWallE.args.your_login == EVA_USERNAME:
        print('Cannot use Eva as the tester, please use another login.')
        sys.exit(1)

    if TestWallE.args.your_login not in wall_e.RELEASE_ENGINEERS:
        print('Cannot use %s as the tester, it does not belong to '
              'RELEASE_ENGINEERS.' % TestWallE.args.your_login)
        sys.exit(1)

    if TestWallE.args.verbose:
        logging.basicConfig(level=logging.DEBUG)
    else:
        # it is expected that wall-e issues some warning
        # during the tests, only report critical stuff
        logging.basicConfig(level=logging.CRITICAL)

    sys.argv = [sys.argv[0]]
    sys.argv.extend(TestWallE.args.tests)
    loader = unittest.TestLoader()
    loader.testMethodPrefix = "test_"
    unittest.main(failfast=True, testLoader=loader)


if __name__ == '__main__':
    main()<|MERGE_RESOLUTION|>--- conflicted
+++ resolved
@@ -800,12 +800,8 @@
                         bypass_peer_approval=True,
                         bypass_jira_version_check=True,
                         bypass_jira_type_check=True,
-<<<<<<< HEAD
-                        bypass_build_status=False)
-=======
                         bypass_build_status=False,
                         backtrace=True)
->>>>>>> 21f4153c
 
         # We don't want to push without being up to date
         self.gitrepo.cmd('git checkout development/4.3')
