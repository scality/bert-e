#!/usr/bin/env python
# -*- coding: utf-8 -*-

import argparse
import requests
import unittest
import sys

from bitbucket_api import (Repository as BitbucketRepository,
                           get_bitbucket_client)
from wall_e import (DestinationBranch, FeatureBranch, WallE)
from wall_e_exceptions import (BranchDoesNotAcceptFeaturesException,
                               CommentAlreadyExistsException,
                               NothingToDoException,
                               AuthorApprovalRequiredException,
                               ConflictException,
<<<<<<< HEAD
                               BranchNameInvalidException)
=======
                               BranchNameInvalidException,
                               PeerApprovalRequiredException,
                               BuildNotStartedException,
                               BuildInProgressException,
                               BuildFailedException)
>>>>>>> bd41097d
from git_api import Repository as GitRepository
from simplecmd import cmd


class TestWallE(unittest.TestCase):
    @classmethod
    def setUpClass(cls):
        client = get_bitbucket_client(cls.args.your_login,
                                      cls.args.your_password,
                                      cls.args.your_mail)
        cls.bbrepo = BitbucketRepository(client,
                                         owner='scality',
                                         repo_slug=('test_wall_e_%s'
                                                    % cls.args.your_login),
                                         is_private=True)
        try:
            cls.bbrepo.delete()
        except requests.exceptions.HTTPError as e:
            if e.response.status_code != 404:
                raise

        cls.bbrepo.create()
        cls.wall_e = WallE('scality_wall-e', cls.args.wall_e_password,
                           'wall_e@scality.com')
        cls.gitrepo = GitRepository(cls.bbrepo.get_git_url())
        cls.gitrepo.init()
        cls.gitrepo.create_ring_branching_model()

    def create_feature_branch_and_pull_request(
            self,
            feature_branch,
            from_branch,
            reviewers=['scality_wall-e'],
            file=True):

        self.gitrepo.create_branch(feature_branch, from_branch=from_branch,
                                   file=file)
        return self.bbrepo.create_pull_request(title='title',
                                               name='name',
                                               source={'branch':
                                                       {'name':
                                                        feature_branch}},
                                               destination={'branch':
                                                            {'name':
                                                             from_branch}},
                                               close_source_branch=True,
                                               reviewers=[{'username':
                                                           'scality_wall-e'}],
                                               description='')

    def test_bugfix_full_merge_manual(self):
        feature_branch = 'bugfix/RING-0000'
        dst_branch = 'development/4.3'
        pr = self.create_feature_branch_and_pull_request(feature_branch,
                                                         dst_branch)
        with self.assertRaises(AuthorApprovalRequiredException):
            self.wall_e.handle_pull_request('scality',
<<<<<<< HEAD
                                            self.bbrepo['repo_slug'], pr_id)
        with self.assertRaises(CommentAlreadyExistsException):
=======
                                            self.bbrepo['repo_slug'], pr['id'],
                                            bypass_build_status=True)
        with self.assertRaises(PeerApprovalRequiredException):
>>>>>>> bd41097d
            self.wall_e.handle_pull_request('scality',
                                            self.bbrepo['repo_slug'], pr['id'],
                                            bypass_author_approval=True,
                                            bypass_build_status=True)
        self.wall_e.handle_pull_request('scality', self.bbrepo['repo_slug'],
                                        pr['id'], bypass_peer_approval=True,
                                        bypass_author_approval=True,
                                        bypass_build_status=True)

    def test_bugfix_full_merge_automatic(self):
        feature_branch = 'bugfix/RING-0001'
        dst_branch = 'development/4.3'
        reviewers = ['scality_wall-e']
        pr = self.create_feature_branch_and_pull_request(feature_branch,
                                                         dst_branch,
                                                         reviewers=reviewers)
        self.wall_e.handle_pull_request('scality', self.bbrepo['repo_slug'],
                                        pr['id'], bypass_author_approval=True,
                                        bypass_peer_approval=True,
                                        bypass_build_status=True)

    def test_handle_manually_twice(self):
        feature_branch = 'bugfix/RING-0002'
        dst_branch = 'development/4.3'
        pr = self.create_feature_branch_and_pull_request(feature_branch,
                                                         dst_branch)
        with self.assertRaises(AuthorApprovalRequiredException):
            self.wall_e.handle_pull_request('scality',
                                            self.bbrepo['repo_slug'], pr['id'],
                                            bypass_build_status=True)
        with self.assertRaises(CommentAlreadyExistsException):
            self.wall_e.handle_pull_request('scality',
                                            self.bbrepo['repo_slug'], pr['id'],
                                            bypass_build_status=True)

    def test_handle_automatically_twice(self):
        feature_branch = 'bugfix/RING-0003'
        dst_branch = 'development/4.3'
        pr = self.create_feature_branch_and_pull_request(feature_branch,
                                                         dst_branch)
        self.wall_e.handle_pull_request('scality', self.bbrepo['repo_slug'],
                                        pr['id'], bypass_peer_approval=True,
                                        bypass_author_approval=True,
                                        bypass_build_status=True)
        with self.assertRaises(NothingToDoException):
            self.wall_e.handle_pull_request('scality',
                                            self.bbrepo['repo_slug'], pr['id'],
                                            bypass_peer_approval=True,
                                            bypass_author_approval=True,
                                            bypass_build_status=True)

    def test_refuse_feature_on_maintenance_branch(self):
        feature_branch = 'feature/RING-0004'
        dst_branch = 'development/4.3'
        pr = self.create_feature_branch_and_pull_request(feature_branch,
                                                         dst_branch)
        with self.assertRaises(BranchDoesNotAcceptFeaturesException):
            self.wall_e.handle_pull_request('scality',
                                            self.bbrepo['repo_slug'], pr['id'])

    def test_branch_name_invalid(self):
        dst_branch = 'feature/RING-0005'
        src_branch = 'user/4.3/RING-0005'
        with self.assertRaises(BranchNameInvalidException):
            DestinationBranch(dst_branch)
            FeatureBranch(src_branch)

    def test_conflict(self):
        feature_branch = 'bugfix/RING-0006'
        dst_branch = 'development/4.3'
        pr1 = self.create_feature_branch_and_pull_request(feature_branch,
                                                          dst_branch,
                                                          file='toto.txt')
        feature_branch = 'improvement/4.3/RING-0006'
        pr2 = self.create_feature_branch_and_pull_request(feature_branch,
                                                          dst_branch,
                                                          file='toto.txt')
        self.wall_e.handle_pull_request('scality', self.bbrepo['repo_slug'],
                                        pr1['id'], bypass_peer_approval=True,
                                        bypass_author_approval=True,
                                        bypass_build_status=True)
        with self.assertRaises(ConflictException):
            self.wall_e.handle_pull_request('scality',
                                            self.bbrepo['repo_slug'],
                                            pr2['id'],
                                            bypass_peer_approval=True,
                                            bypass_author_approval=True,
                                            bypass_build_status=True)
        cmd('git merge --abort')

    def test_build_status_not_there_yet(self):
        feature_branch = 'bugfix/RING-0007'
        dst_branch = 'development/4.3'
        pr = self.create_feature_branch_and_pull_request(feature_branch,
                                                         dst_branch)
        with self.assertRaises(BuildNotStartedException):
            self.wall_e.handle_pull_request('scality',
                                            self.bbrepo['repo_slug'],
                                            pr['id'])

    def set_build_status(self, issue_id, state):
        dst_branch = 'bugfix/RING-%s' % issue_id
        pr = self.create_feature_branch_and_pull_request(dst_branch,
                                                         'development/4.3')
        self.bbrepo.set_build_status(state=state,
                                     url='http://example.com',
                                     revision=pr['source']['commit']['hash'],
                                     key='jenkins_utest')
        self.wall_e.handle_pull_request('scality', self.bbrepo['repo_slug'],
                                        pr['id'])

    def test_build_status_fail(self):
        with self.assertRaises(BuildFailedException):
            self.set_build_status('0008', 'FAILED')

    def test_build_status_inprogress(self):
        with self.assertRaises(BuildInProgressException):
            self.set_build_status('0009', 'INPROGRESS')

    # FIXME: Find a way to test the successful state
    # def test_build_status_success(self):
    #     self.set_build_status('0010', 'SUCCESSFUL')


def main():
    parser = argparse.ArgumentParser(description='Launches Wall-E tests.')
    parser.add_argument('wall_e_password',
                        help='Wall-E\'s password [for Jira and Bitbucket]')
    parser.add_argument('your_login',
                        help='Your Bitbucket login')
    parser.add_argument('your_password',
                        help='Your Bitbucket password')
    parser.add_argument('your_mail',
                        help='Your Bitbucket email address')
    TestWallE.args = parser.parse_args()
    sys.argv = [sys.argv[0]]
    unittest.main(failfast=True)


if __name__ == '__main__':
    main()<|MERGE_RESOLUTION|>--- conflicted
+++ resolved
@@ -14,15 +14,10 @@
                                NothingToDoException,
                                AuthorApprovalRequiredException,
                                ConflictException,
-<<<<<<< HEAD
-                               BranchNameInvalidException)
-=======
                                BranchNameInvalidException,
-                               PeerApprovalRequiredException,
                                BuildNotStartedException,
                                BuildInProgressException,
                                BuildFailedException)
->>>>>>> bd41097d
 from git_api import Repository as GitRepository
 from simplecmd import cmd
 
@@ -80,20 +75,18 @@
                                                          dst_branch)
         with self.assertRaises(AuthorApprovalRequiredException):
             self.wall_e.handle_pull_request('scality',
-<<<<<<< HEAD
-                                            self.bbrepo['repo_slug'], pr_id)
+                                            self.bbrepo['repo_slug'], pr['id'],
+                                            bypass_build_status=True)
+        # PeerApprovalRequiredException and AuthorApprovalRequiredException have
+        # the same message, so CommentAlreadyExistsException is used
         with self.assertRaises(CommentAlreadyExistsException):
-=======
-                                            self.bbrepo['repo_slug'], pr['id'],
-                                            bypass_build_status=True)
-        with self.assertRaises(PeerApprovalRequiredException):
->>>>>>> bd41097d
             self.wall_e.handle_pull_request('scality',
                                             self.bbrepo['repo_slug'], pr['id'],
                                             bypass_author_approval=True,
                                             bypass_build_status=True)
         self.wall_e.handle_pull_request('scality', self.bbrepo['repo_slug'],
-                                        pr['id'], bypass_peer_approval=True,
+                                        pr['id'],
+                                        bypass_peer_approval=True,
                                         bypass_author_approval=True,
                                         bypass_build_status=True)
 
