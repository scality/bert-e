--- conflicted
+++ resolved
@@ -6,16 +6,9 @@
 import sys
 
 from bitbucket_api import (Repository as BitbucketRepository,
-<<<<<<< HEAD
                            Client)
-from wall_e import WallE
-from wall_e_exceptions import (NotMyJobException,
-                               BranchDoesNotAcceptFeaturesException,
-=======
-                           get_bitbucket_client)
 from wall_e import (DestinationBranch, FeatureBranch, WallE)
 from wall_e_exceptions import (BranchDoesNotAcceptFeaturesException,
->>>>>>> b65c3033
                                CommentAlreadyExistsException,
                                NothingToDoException,
                                AuthorApprovalRequiredException,
