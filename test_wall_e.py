#!/usr/bin/env python
# -*- coding: utf-8 -*-

import argparse
import logging
import sys
import unittest
import requests
from hashlib import md5
from collections import OrderedDict

import bitbucket_api
import bitbucket_api_mock
import jira_api
import jira_api_mock
import wall_e
from git_api import Repository as GitRepository
from wall_e_exceptions import (AfterPullRequest,
                               AuthorApprovalRequired,
                               BranchHistoryMismatch,
                               BranchNameInvalid,
                               BuildInProgress,
                               BuildFailed,
                               BuildNotStarted,
                               CommandNotImplemented,
                               Conflict,
                               DevBranchDoesNotExist,
                               DevBranchesNotSelfContained,
                               DeprecatedStabilizationBranch,
                               HelpMessage,
                               IncompatibleSourceBranchPrefix,
                               InitMessage,
                               MissingJiraId,
                               NothingToDo,
                               NotMyJob,
                               ParentPullRequestNotFound,
                               PeerApprovalRequired,
                               StatusReport,
                               PullRequestSkewDetected,
                               SuccessMessage,
                               TesterApprovalRequired,
                               UnanimityApprovalRequired,
                               UnrecognizedBranchPattern,
                               UnsupportedMultipleStabBranches,
                               VersionMismatch)

WALL_E_USERNAME = wall_e.WALL_E_USERNAME
WALL_E_EMAIL = wall_e.WALL_E_EMAIL
EVA_USERNAME = 'scality_eva'
EVA_EMAIL = 'eva.scality@gmail.com'


def initialize_git_repo(repo, username, usermail):
    """resets the git repo"""
    assert '/ring/' not in repo._url  # This is a security, do not remove
    repo.cmd('git init')
    repo.cmd('git config user.email %s' % usermail)
    repo.cmd('git config user.name %s' % username)
    repo.cmd('touch a')
    repo.cmd('git add a')
    repo.cmd('git commit -m "Initial commit"')
    repo.cmd('git remote add origin ' + repo._url)
    for major, minor, micro in [(4, 3, 18), (5, 1, 4), (6, 0, 0)]:
        major_minor = "%s.%s" % (major, minor)
        full_version = "%s.%s.%s" % (major, minor, micro)
        create_branch(repo, 'release/'+major_minor, do_push=False)
        create_branch(repo, 'stabilization/'+full_version,
                      'release/'+major_minor, file_=True, do_push=False)
        create_branch(repo, 'development/'+major_minor,
                      'stabilization/'+full_version, file_=True, do_push=False)
        if major != 6:
            repo.cmd('git tag %s.%s.%s' % (major, minor, micro-1))

    repo.cmd('git branch -d master')
    # the following command fail randomly on bitbucket, so retry
    repo.cmd("git push --all origin", retry=3)
    repo.cmd("git push --tags", retry=3)


def create_branch(repo, name, from_branch=None, file_=False, do_push=True):
    if from_branch:
        repo.cmd('git checkout '+from_branch)
    repo.cmd('git checkout -b %s' % name)
    if file_:
        add_file_to_branch(repo, name, file_, do_push)


def add_file_to_branch(repo, branch_name, file_name, do_push=True):
    repo.cmd('git checkout ' + branch_name)
    if file_name is True:
        file_name = 'file_created_on_' + branch_name.replace('/', '_')
    repo.cmd('echo %s >  %s' % (branch_name, file_name))
    repo.cmd('git add ' + file_name)
    repo.cmd('git commit -m "adds %s file on %s"' % (file_name, branch_name))
    if do_push:
        repo.cmd('git pull || exit 0')
        repo.cmd('git push --set-upstream origin '+branch_name)


def rebase_branch(repo, branch_name, on_branch):
    repo.cmd('git checkout ' + branch_name)
    repo.cmd('git rebase ' + on_branch)
    repo.cmd('git push -f')


class QuickTest(unittest.TestCase):
    """Tests which don't need to interact with an external web services"""

    def feature_branch(self, name):
        return wall_e.FeatureBranch(None, name)

    def test_feature_branch_names(self):
        with self.assertRaises(BranchNameInvalid):
            self.feature_branch('user/4.3/RING-0005')

        with self.assertRaises(BranchNameInvalid):
            self.feature_branch('RING-0001-my-fix')

        with self.assertRaises(BranchNameInvalid):
            self.feature_branch('my-fix')

        with self.assertRaises(BranchNameInvalid):
            self.feature_branch('origin/feature/RING-0001')

        with self.assertRaises(BranchNameInvalid):
            self.feature_branch('/feature/RING-0001')

        with self.assertRaises(BranchNameInvalid):
            self.feature_branch('toto/RING-0005')

        with self.assertRaises(BranchNameInvalid):
            self.feature_branch('release/4.3')

        with self.assertRaises(BranchNameInvalid):
            self.feature_branch('feature')

        with self.assertRaises(BranchNameInvalid):
            self.feature_branch('feature/')

        # valid names
        self.feature_branch('feature/RING-0005')
        self.feature_branch('improvement/RING-1234')
        self.feature_branch('bugfix/RING-1234')

        src = self.feature_branch('project/RING-0005')
        self.assertEqual(src.jira_issue_key, 'RING-0005')
        self.assertEqual(src.jira_project, 'RING')

        src = self.feature_branch('feature/PROJECT-05-some-text_here')
        self.assertEqual(src.jira_issue_key, 'PROJECT-05')
        self.assertEqual(src.jira_project, 'PROJECT')

        src = self.feature_branch('feature/some-text_here')
        self.assertIsNone(src.jira_issue_key)
        self.assertIsNone(src.jira_project)

    def test_destination_branch_names(self):

        with self.assertRaises(BranchNameInvalid):
            wall_e.DevelopmentBranch(
                repo=None,
                name='feature-RING-0005')

        # valid names
        wall_e.DevelopmentBranch(
            repo=None,
            name='development/4.3')
        wall_e.DevelopmentBranch(
            repo=None,
            name='development/5.1')
        wall_e.DevelopmentBranch(
            repo=None,
            name='development/6.0')

    def finalize_cascade(self, branches, tags, destination, fixver):
        c = wall_e.BranchCascade()

        all_branches = [
            wall_e.branch_factory(FakeGitRepo(), branch['name'])
            for branch in branches.values()]
        expected_dest = [
            wall_e.branch_factory(FakeGitRepo(), branch['name'])
            for branch in branches.values() if not branch['ignore']]
        expected_ignored = [
            branch['name']
            for branch in branches.values() if branch['ignore']]
        expected_ignored.sort()

        for branch in all_branches:
            c.add_branch(branch)

        for tag in tags:
            c.update_micro(tag)

        c.finalize(wall_e.branch_factory(FakeGitRepo(), destination))

        self.assertEqual(c.destination_branches, expected_dest)
        self.assertEqual(c.ignored_branches, expected_ignored)
        self.assertEqual(c.target_versions, fixver)
        return c

    def test_branch_cascade_from_master(self):
        destination = 'master'
        branches = OrderedDict({
            1: {'name': 'master',               'ignore': True}
        })
        tags = []
        fixver = []
        with self.assertRaises(UnrecognizedBranchPattern):
            self.finalize_cascade(branches, tags, destination, fixver)

    def test_branch_cascade_from_dev_with_master(self):
        destination = 'development/1.0'
        branches = OrderedDict({
            1: {'name': 'master',               'ignore': True},
            2: {'name': 'development/1.0',      'ignore': True}
        })
        tags = []
        fixver = []
        with self.assertRaises(UnrecognizedBranchPattern):
            self.finalize_cascade(branches, tags, destination, fixver)

    def test_branch_cascade_target_first_stab(self):
        destination = 'stabilization/4.3.18'
        branches = OrderedDict({
            1: {'name': 'stabilization/4.3.18', 'ignore': False},
            2: {'name': 'development/4.3',      'ignore': False},
            3: {'name': 'development/5.1',      'ignore': False},
            4: {'name': 'stabilization/5.1.4',  'ignore': True},
            5: {'name': 'development/6.0',      'ignore': False}
        })
        tags = ['4.3.16', '4.3.17', '4.3.18_rc1', '5.1.3', '5.1.4_rc1']
        fixver = ['4.3.18', '5.1.5', '6.0.0']
        self.finalize_cascade(branches, tags, destination, fixver)

    def test_branch_cascade_target_last_stab(self):
        destination = 'stabilization/5.1.4'
        branches = OrderedDict({
            1: {'name': 'stabilization/4.3.18', 'ignore': True},
            2: {'name': 'development/4.3',      'ignore': True},
            3: {'name': 'stabilization/5.1.4',  'ignore': False},
            4: {'name': 'development/5.1',      'ignore': False},
            5: {'name': 'development/6.0',      'ignore': False}
        })
        tags = ['4.3.16', '4.3.17', '4.3.18_t', '5.1.3', '5.1.4_rc1', '6.0.0']
        fixver = ['5.1.4', '6.0.1']
        self.finalize_cascade(branches, tags, destination, fixver)

    def test_branch_cascade_target_first_dev(self):
        destination = 'development/4.3'
        branches = OrderedDict({
            1: {'name': 'stabilization/4.3.18', 'ignore': True},
            2: {'name': 'development/4.3',      'ignore': False},
            3: {'name': 'stabilization/5.1.4',  'ignore': True},
            4: {'name': 'development/5.1',      'ignore': False},
            5: {'name': 'development/6.0',      'ignore': False}
        })
        tags = ['4.3.18_rc1', '5.1.3', '5.1.4_rc1', '4.3.16', '4.3.17']
        fixver = ['4.3.19', '5.1.5', '6.0.0']
        self.finalize_cascade(branches, tags, destination, fixver)

    def test_branch_cascade_target_middle_dev(self):
        destination = 'development/5.1'
        branches = OrderedDict({
            1: {'name': 'stabilization/4.3.18', 'ignore': True},
            2: {'name': 'development/4.3',      'ignore': True},
            3: {'name': 'stabilization/5.1.4',  'ignore': True},
            4: {'name': 'development/5.1',      'ignore': False},
            5: {'name': 'development/6.0',      'ignore': False}
        })
        tags = ['4.3.16', '4.3.17', '4.3.18_rc1', '5.1.3', '5.1.4_rc1']
        fixver = ['5.1.5', '6.0.0']
        self.finalize_cascade(branches, tags, destination, fixver)

    def test_branch_cascade_target_last_dev(self):
        destination = 'development/6.0'
        branches = OrderedDict({
            1: {'name': 'stabilization/4.3.18', 'ignore': True},
            2: {'name': 'development/4.3',      'ignore': True},
            3: {'name': 'stabilization/5.1.4',  'ignore': True},
            4: {'name': 'development/5.1',      'ignore': True},
            5: {'name': 'development/6.0',      'ignore': False}
        })
        tags = ['4.3.16', '4.3.17', '4.3.18_rc1', '5.1.3', '5.1.4_rc1']
        fixver = ['6.0.0']
        self.finalize_cascade(branches, tags, destination, fixver)

    def test_branch_incorrect_stab_name(self):
        destination = 'development/6.0'
        branches = OrderedDict({
            1: {'name': 'stabilization/6.0',    'ignore': True},
            2: {'name': 'development/6.0',      'ignore': False}
        })
        tags = ['6.0.0']
        fixver = ['6.0.1']
        with self.assertRaises(UnrecognizedBranchPattern):
            self.finalize_cascade(branches, tags, destination, fixver)

    def test_branch_targetting_incorrect_stab_name(self):
        destination = 'stabilization/6.0'
        branches = OrderedDict({
            1: {'name': 'stabilization/6.0',    'ignore': False},
            2: {'name': 'development/6.0',      'ignore': False}
        })
        tags = ['6.0.0']
        fixver = ['6.0.1']
        with self.assertRaises(UnrecognizedBranchPattern):
            self.finalize_cascade(branches, tags, destination, fixver)

    def test_branch_dangling_stab(self):
        destination = 'development/5.1'
        branches = OrderedDict({
            1: {'name': 'stabilization/4.3.18', 'ignore': False},
            2: {'name': 'development/5.1',      'ignore': False}
        })
        tags = ['4.3.17', '5.1.3']
        fixver = ['5.1.4']
        with self.assertRaises(DevBranchDoesNotExist):
            self.finalize_cascade(branches, tags, destination, fixver)

    def test_branch_targetting_dangling_stab(self):
        destination = 'stabilization/4.3.18'
        branches = OrderedDict({
            1: {'name': 'stabilization/4.3.18', 'ignore': False},
            2: {'name': 'development/5.1',      'ignore': False}
        })
        tags = ['4.3.17', '5.1.3']
        fixver = ['4.3.18', '5.1.4']
        with self.assertRaises(DevBranchDoesNotExist):
            self.finalize_cascade(branches, tags, destination, fixver)

    def test_branch_cascade_multi_stab_branches(self):
        destination = 'stabilization/4.3.18'
        branches = OrderedDict({
            1: {'name': 'stabilization/4.3.17', 'ignore': True},
            2: {'name': 'stabilization/4.3.18', 'ignore': False},
            3: {'name': 'development/4.3',      'ignore': False}
        })
        tags = []
        fixver = []
        with self.assertRaises(UnsupportedMultipleStabBranches):
            self.finalize_cascade(branches, tags, destination, fixver)

    def test_branch_cascade_invalid_dev_branch(self):
        destination = 'development/4.3.17'
        branches = OrderedDict({
            1: {'name': 'development/4.3.17',   'ignore': False}
        })
        tags = []
        fixver = []
        with self.assertRaises(UnrecognizedBranchPattern):
            self.finalize_cascade(branches, tags, destination, fixver)

    def test_tags_without_stabilization(self):
        destination = 'development/6.0'
        branches = OrderedDict({
            1: {'name': 'development/5.1',      'ignore': True},
            2: {'name': 'development/6.0',      'ignore': False}
        })

        tags = []
        fixver = ['6.0.0']
        self.finalize_cascade(branches, tags, destination, fixver)

        tags = ['toto']
        fixver = ['6.0.0']
        self.finalize_cascade(branches, tags, destination, fixver)

        tags = ['toto', '6.0.2']
        fixver = ['6.0.3']
        self.finalize_cascade(branches, tags, destination, fixver)

        tags = ['6.0.15_rc1']
        fixver = ['6.0.0']
        self.finalize_cascade(branches, tags, destination, fixver)

        tags = ['6.0.15_rc1', '4.2.1', '6.0.0']
        fixver = ['6.0.1']
        self.finalize_cascade(branches, tags, destination, fixver)

        tags = ['6.0.15_rc1', '6.0.0', '5.1.4', '6.0.1']
        fixver = ['6.0.2']
        self.finalize_cascade(branches, tags, destination, fixver)

        tags = ['6.0.4000']
        fixver = ['6.0.4001']
        self.finalize_cascade(branches, tags, destination, fixver)

        tags = ['6.0.4000', '6.0.3999']
        fixver = ['6.0.4001']
        self.finalize_cascade(branches, tags, destination, fixver)

    def test_tags_with_stabilization(self):
        destination = 'stabilization/6.1.5'
        branches = OrderedDict({
            1: {'name': 'stabilization/6.1.5',  'ignore': False},
            2: {'name': 'development/6.1',      'ignore': False}
        })

        tags = []
        fixver = ['6.1.5']
        c = self.finalize_cascade(branches, tags, destination, fixver)
        with self.assertRaises(VersionMismatch):
            c.validate()

        tags = ['6.1.4']
        fixver = ['6.1.5']
        c = self.finalize_cascade(branches, tags, destination, fixver)
        self.assertEqual(
            c._cascade[(6, 1)][wall_e.DevelopmentBranch].micro, 6)
        self.assertEqual(
            c._cascade[(6, 1)][wall_e.StabilizationBranch].micro, 5)

        tags = ['6.1.5']
        fixver = []
        with self.assertRaises(DeprecatedStabilizationBranch):
            self.finalize_cascade(branches, tags, destination, fixver)

        tags = ['6.1.6']
        fixver = []
        with self.assertRaises(DeprecatedStabilizationBranch):
            self.finalize_cascade(branches, tags, destination, fixver)


class FakeGitRepo:
    def includes_commit(self, commit):
        return True

    def cmd(self, command):
        return True


class TestWallE(unittest.TestCase):
    bypass_all = [
        'bypass_author_approval',
        'bypass_build_status',
        'bypass_incompatible_branch',
        'bypass_jira_check',
        'bypass_peer_approval',
        'bypass_tester_approval'
    ]

    def bypass_all_but(self, exceptions):
        assert isinstance(exceptions, list)
        bypasses = list(self.bypass_all)
        for exception in exceptions:
            bypasses.remove(exception)
        return bypasses

    def setUp(self):
        # repo creator and reviewer
        self.creator = self.args.your_login
        assert self.args.your_login in wall_e.SETTINGS['ring']['admins']
        client = bitbucket_api.Client(
            self.args.your_login,
            self.args.your_password,
            self.args.your_mail)
        self.bbrepo = bitbucket_api.Repository(
            client,
            owner='scality',
            repo_slug=('%s_%s' % (self.args.repo_prefix,
                                  self.args.your_login)),
            is_private=True,
            scm='git')
        try:
            self.bbrepo.delete()
        except requests.exceptions.HTTPError as e:
            if e.response.status_code != 404:
                raise

        self.bbrepo.create()

        # Use Eva as our unprivileged user
        assert EVA_USERNAME not in wall_e.SETTINGS['ring']['admins']
        client_eva = bitbucket_api.Client(
            EVA_USERNAME,
            self.args.eva_password,
            EVA_EMAIL)
        self.bbrepo_eva = bitbucket_api.Repository(
            client_eva,
            owner='scality',
            repo_slug=('%s_%s' % (self.args.repo_prefix,
                                  self.args.your_login)),
        )
        # Wall-E may want to comment manually too
        client_wall_e = bitbucket_api.Client(
            WALL_E_USERNAME,
            self.args.wall_e_password,
            WALL_E_EMAIL)
        self.bbrepo_wall_e = bitbucket_api.Repository(
            client_wall_e,
            owner='scality',
            repo_slug=('%s_%s' % (self.args.repo_prefix,
                                  self.args.your_login)),
        )
        self.gitrepo = GitRepository(self.bbrepo.get_git_url())
        initialize_git_repo(self.gitrepo,
                            self.args.your_login,
                            self.args.your_mail)

    def tearDown(self):
        self.bbrepo.delete()
        self.gitrepo.delete()

    def create_pr(
            self,
            feature_branch,
            from_branch,
            reviewers=None,
            file_=True,
            backtrace=False):
        if reviewers is None:
            reviewers = [self.creator]
        create_branch(self.gitrepo, feature_branch, from_branch=from_branch,
                      file_=file_)
        pr = self.bbrepo_eva.create_pull_request(
            title='title',
            name='name',
            source={'branch': {'name': feature_branch}},
            destination={'branch': {'name': from_branch}},
            close_source_branch=True,
            reviewers=[{'username': rev} for rev in reviewers],
            description=''
        )
        retcode = self.handle(pr['id'], backtrace=backtrace)
        self.assertEqual(retcode, InitMessage.code)
        return pr

    def handle(self,
               pull_request_id,
               options=[],
               reference_git_repo='',
               no_comment=False,
               interactive=False,
               backtrace=False):

        sys.argv = ["wall-e.py"]
        for option in options:
            sys.argv.append('-o')
            sys.argv.append(option)
        if no_comment:
            sys.argv.append('--no-comment')
        if interactive:
            sys.argv.append('--interactive')
        if backtrace:
            sys.argv.append('--backtrace')
        sys.argv.append('--quiet')
        sys.argv.append('--settings')
        sys.argv.append('ring')

        sys.argv.append('--slug')
        sys.argv.append(self.bbrepo['repo_slug'])
        sys.argv.append(str(pull_request_id))
        sys.argv.append(self.args.wall_e_password)
        return wall_e.main()

    def test_full_merge_manual(self):
        """Test the following conditions:

        - Author approval required,
        - can merge successfully by bypassing all checks,
        - cannot merge a second time.

        """
        pr = self.create_pr('bugfix/RING-0001', 'development/4.3')
        # bypass IntegrationPullRequestsCreated Exception
        self.handle(pr['id'], options=['bypass_jira_check'])
        retcode = self.handle(pr['id'], options=['bypass_jira_check'])
        self.assertEqual(retcode, AuthorApprovalRequired.code)
        # check backtrace mode on the same error, and check same error happens
        with self.assertRaises(AuthorApprovalRequired):
            self.handle(pr['id'],
                        options=['bypass_jira_check'],
                        backtrace=True)
        self.assertEqual(retcode, AuthorApprovalRequired.code)
        # check success mode
        retcode = self.handle(pr['id'], options=self.bypass_all)
        self.assertEqual(retcode, SuccessMessage.code)

        # check integration branches have been removed
        for version in ['4.3', '5.1', '6.0']:
            remote = 'w/%s/%s' % (version, 'bugfix/RING-0001')
            ret = self.gitrepo.remote_branch_exists(remote)
            self.assertFalse(ret)

        # check what happens when trying to do it again
        with self.assertRaises(NothingToDo):
            self.handle(pr['id'],
                        backtrace=True)
        # test the return code of a silent exception is 0
        retcode = self.handle(pr['id'])
        self.assertEqual(retcode, 0)

    def test_incompatible_prefixes(self):
        pr = self.create_pr('feature/RING-00001', 'development/4.3')
        retcode = self.handle(pr['id'])
        self.assertEqual(retcode, IncompatibleSourceBranchPrefix.code)

        pr = self.create_pr('project/RING-00002', 'development/4.3')
        retcode = self.handle(pr['id'])
        self.assertEqual(retcode, IncompatibleSourceBranchPrefix.code)

        pr = self.create_pr('bugfix/RING-00003', 'development/4.3')
        # bypass IntegrationPullRequestsCreated Exception
        self.handle(
            pr['id'],
            options=self.bypass_all_but(['bypass_incompatible_branch']))
        retcode = self.handle(
            pr['id'],
            options=self.bypass_all_but(['bypass_incompatible_branch']))
        self.assertEqual(retcode, SuccessMessage.code)

        pr = self.create_pr('improvement/RING-00004', 'development/4.3')
        # bypass IntegrationPullRequestsCreated Exception
        self.handle(
            pr['id'],
            options=self.bypass_all_but(['bypass_incompatible_branch']))
        retcode = self.handle(
            pr['id'],
            options=self.bypass_all_but(['bypass_incompatible_branch']))
        self.assertEqual(retcode, SuccessMessage.code)

        pr = self.create_pr('project/RING-00005', 'development/6.0')
        # bypass IntegrationPullRequestsCreated Exception
        self.handle(
            pr['id'],
            options=self.bypass_all_but(['bypass_incompatible_branch']))
        retcode = self.handle(
            pr['id'],
            options=self.bypass_all_but(['bypass_incompatible_branch']))
        self.assertEqual(retcode, SuccessMessage.code)

        pr = self.create_pr('feature/RING-00006', 'development/6.0')
        # bypass IntegrationPullRequestsCreated Exception
        self.handle(
            pr['id'],
            options=self.bypass_all_but(['bypass_incompatible_branch']))
        retcode = self.handle(
            pr['id'],
            options=self.bypass_all_but(['bypass_incompatible_branch']))
        self.assertEqual(retcode, SuccessMessage.code)

        pr = self.create_pr('feature/RING-00007', 'stabilization/4.3.18')
        retcode = self.handle(pr['id'])
        self.assertEqual(retcode, IncompatibleSourceBranchPrefix.code)

        pr = self.create_pr('bugfix/RING-00008', 'stabilization/4.3.18')
        # bypass IntegrationPullRequestsCreated Exception
        self.handle(
            pr['id'],
            options=self.bypass_all_but(['bypass_incompatible_branch']))
        retcode = self.handle(
            pr['id'],
            options=self.bypass_all_but(['bypass_incompatible_branch']))
        self.assertEqual(retcode, SuccessMessage.code)

        pr = self.create_pr('feature/RING-00009', 'stabilization/6.0.0')
        retcode = self.handle(pr['id'])
        self.assertEqual(retcode, IncompatibleSourceBranchPrefix.code)

        pr = self.create_pr('bugfix/RING-00010', 'stabilization/6.0.0')
        # bypass IntegrationPullRequestsCreated Exception
        self.handle(
            pr['id'],
            options=self.bypass_all_but(['bypass_incompatible_branch']))
        retcode = self.handle(
            pr['id'],
            options=self.bypass_all_but(['bypass_incompatible_branch']))
        self.assertEqual(retcode, SuccessMessage.code)

    def test_not_my_job_cases(self):
        feature_branch = 'feature/RING-00002'
        from_branch = 'development/6.0'
        create_branch(self.gitrepo, feature_branch, from_branch=from_branch,
                      file_=True)
        pr = self.bbrepo_eva.create_pull_request(
            title='title',
            name='name',
            source={'branch': {'name': feature_branch}},
            destination={'branch': {'name': 'release/6.0'}},
            close_source_branch=True,
            description=''
        )
        with self.assertRaises(NotMyJob):
            self.handle(pr['id'], backtrace=True)

        create_branch(self.gitrepo, 'feature/RING-00001',
                      from_branch='development/4.3', file_=True)
        for destination in ['feature/RING-12345',
                            'improvement/RING-12345',
                            'project/RING-12345',
                            'bugfix/RING-12345',
                            'user/my_own_branch',
                            'project/invalid',
                            'feature/invalid',
                            'hotfix/customer']:
            create_branch(self.gitrepo, destination,
                          from_branch='development/4.3', file_=True)
            pr = self.bbrepo_eva.create_pull_request(
                title='title',
                name='name',
                source={'branch': {'name': 'feature/RING-00001'}},
                destination={'branch': {'name': destination}},
                close_source_branch=True,
                description=''
            )
            with self.assertRaises(NotMyJob):
                self.handle(pr['id'], backtrace=True)

    def test_conflict(self):
        pr1 = self.create_pr('bugfix/RING-0006', 'development/5.1',
                             file_='toto.txt')
        pr2 = self.create_pr('improvement/RING-0006', 'development/5.1',
                             file_='toto.txt')
        pr3 = self.create_pr('improvement/RING-0006-other', 'development/4.3',
                             file_='toto.txt')
        # bypass IntegrationPullRequestsCreated Exception
        self.handle(pr1['id'], options=self.bypass_all)
        retcode = self.handle(pr1['id'], options=self.bypass_all)
        self.assertEqual(retcode, SuccessMessage.code)
        # bypass IntegrationPullRequestsCreated Exception
        self.handle(pr2['id'], options=self.bypass_all)
        try:
            self.handle(pr2['id'],
                        options=self.bypass_all,
                        backtrace=True)
        except Conflict as e:
            self.assertIn(
                "`improvement/RING-0006`\ninto integration branch "
                "`w/5.1/improvement/RING-0006`",
                e.msg)
            # Wall-E shouldn't instruct the user to modify the integration
            # branch with the same target as the original PR
            self.assertNotIn(
                "git checkout w/5.1/improvement/RING-0006",
                e.msg)
        else:
            self.fail("No conflict detected.")

        try:
            self.handle(pr3['id'],
                        options=self.bypass_all,
                        backtrace=True)
        except Conflict as e:
            self.assertIn(
                "`w/4.3/improvement/RING-0006-other`\ninto integration branch "
                "`w/5.1/improvement/RING-0006-other`",
                e.msg)
            # Wall-E MUST instruct the user to modify the integration
            # branch with the same target as the original PR
            self.assertIn(
                "git checkout w/5.1/improvement/RING-0006",
                e.msg)
            self.assertIn(
                "git merge origin/w/4.3/improvement/RING-0006",
                e.msg)
            self.assertIn(
                "git push origin HEAD:w/5.1/improvement/RING-0006",
                e.msg)
        else:
            self.fail("No conflict detected.")

    def test_approvals(self):
        """Test approvals of author, reviewer and tester."""
        feature_branch = 'bugfix/RING-0007'
        dst_branch = 'development/4.3'

        pr = self.create_pr(feature_branch, dst_branch)

        # bypass IntegrationPullRequestsCreated Exception
        self.handle(pr['id'], options=['bypass_jira_check'])
        retcode = self.handle(pr['id'], options=['bypass_jira_check'])
        self.assertEqual(retcode, AuthorApprovalRequired.code)

        # test approval on sub pr has not effect
        pr_child = self.bbrepo.get_pull_request(pull_request_id=pr['id']+1)
        pr_child.approve()
        retcode = self.handle(pr['id']+1, options=['bypass_jira_check'])
        self.assertEqual(retcode, AuthorApprovalRequired.code)

        # Author adds approval
        pr.approve()
        retcode = self.handle(pr['id'], options=['bypass_jira_check'])
        self.assertEqual(retcode, PeerApprovalRequired.code)

        # Reviewer adds approval
        pr_peer = self.bbrepo.get_pull_request(
            pull_request_id=pr['id'])
        pr_peer.approve()
        retcode = self.handle(pr['id'], options=['bypass_jira_check'])
        self.assertEqual(retcode, TesterApprovalRequired.code)

        # Tester adds approval
        pr_tester = self.bbrepo_wall_e.get_pull_request(
            pull_request_id=pr['id'])
        pr_tester.approve()
        retcode = self.handle(pr['id'], options=[
                              'bypass_jira_check',
                              'bypass_build_status'])
        self.assertEqual(retcode, SuccessMessage.code)

    def test_branches_creation_main_pr_not_approved(self):
        """Test if Wall-e creates integration pull-requests when the main
        pull-request isn't approved.

        1. Create feature branch and create an unapproved pull request
        2. Run wall-e on the pull request
        3. Check existence of integration branches

        """
        for feature_branch in ['bugfix/RING-0008', 'bugfix/RING-0008-label']:
            dst_branch = 'stabilization/4.3.18'
            pr = self.create_pr(feature_branch, dst_branch)
            # bypass IntegrationPullRequestsCreated Exception
            self.handle(pr['id'], options=['bypass_jira_check'])
            retcode = self.handle(pr['id'], options=['bypass_jira_check'])
            self.assertEqual(retcode, AuthorApprovalRequired.code)

            # check existence of integration branches
            for version in ['4.3', '5.1', '6.0']:
                remote = 'w/%s/%s' % (version, feature_branch)
                ret = self.gitrepo.remote_branch_exists(remote)
                self.assertTrue(ret)
            remote = 'w/4.3.18/%s' % feature_branch
            ret = self.gitrepo.remote_branch_exists(remote)
            self.assertTrue(ret)

            # check absence of a missing branch
            self.assertFalse(self.gitrepo.remote_branch_exists(
                'missing_branch'))

    def test_from_unrecognized_source_branch(self):
        for source in ['master2',
                       'feaure/RING-12345']:
            create_branch(self.gitrepo, source,
                          from_branch='development/4.3', file_=True)
            pr = self.bbrepo_eva.create_pull_request(
                title='title',
                name='name',
                source={'branch': {'name': source}},
                destination={'branch': {'name': 'development/4.3'}},
                close_source_branch=True,
                description=''
            )
            with self.assertRaises(UnrecognizedBranchPattern):
                self.handle(pr['id'], backtrace=True)

    def test_inclusion_of_jira_issue(self):
        pr = self.create_pr('bugfix/00066', 'development/4.3')
        retcode = self.handle(pr['id'])
        self.assertEqual(retcode, MissingJiraId.code)

        pr = self.create_pr('improvement/i', 'development/4.3')
        retcode = self.handle(pr['id'])
        self.assertEqual(retcode, MissingJiraId.code)

        # merge to latest dev branch does not require a ticket
        pr = self.create_pr('bugfix/free_text', 'development/6.0')
        # bypass IntegrationPullRequestsCreated Exception
        self.handle(pr['id'])
        retcode = self.handle(pr['id'])
        self.assertEqual(retcode, AuthorApprovalRequired.code)

        pr = self.create_pr('bugfix/free_text2', 'stabilization/6.0.0')
        retcode = self.handle(pr['id'])
        self.assertEqual(retcode, MissingJiraId.code)

    def test_to_unrecognized_destination_branch(self):
        create_branch(self.gitrepo, 'master2',
                      from_branch='development/4.3', file_=True)
        create_branch(self.gitrepo, 'bugfix/RING-00001',
                      from_branch='development/4.3', file_=True)
        pr = self.bbrepo_eva.create_pull_request(
            title='title',
            name='name',
            source={'branch': {'name': 'bugfix/RING-00001'}},
            destination={'branch': {'name': 'master2'}},
            close_source_branch=True,
            description=''
        )
        with self.assertRaises(UnrecognizedBranchPattern):
            self.handle(pr['id'], backtrace=True)

    def test_main_pr_retrieval(self):
        # create integration PRs first:
        pr = self.create_pr('bugfix/RING-00066', 'development/4.3')
        # bypass IntegrationPullRequestsCreated Exception
        self.handle(pr['id'], options=['bypass_jira_check'])
        retcode = self.handle(pr['id'],
                              options=['bypass_jira_check'])
        self.assertEqual(retcode, AuthorApprovalRequired.code)
        # simulate a child pr update
        retcode = self.handle(pr['id']+1,
                              options=self.bypass_all)
        self.assertEqual(retcode, SuccessMessage.code)

    def test_child_pr_without_parent(self):
        # simulate creation of an integration branch with Wall-E
        create_branch(self.gitrepo, 'w/bugfix/RING-00069',
                      from_branch='development/4.3', file_=True)
        pr = self.bbrepo_wall_e.create_pull_request(
            title='title',
            name='name',
            source={'branch': {'name': 'w/bugfix/RING-00069'}},
            destination={'branch': {'name': 'development/4.3'}},
            close_source_branch=True,
            reviewers=[{'username': EVA_USERNAME}],
            description=''
        )
        with self.assertRaises(ParentPullRequestNotFound):
            self.handle(pr['id'], backtrace=True)

    def test_norepeat_strategy(self):
        def get_last_cmt(pr):
            """Helper function to get the last comment of a pr.

            returns the md5 digest of the last comment for easier comparison.

            """
            return md5(
                list(pr.get_comments())[-1]['content']['raw']
            ).digest()

        pr = self.create_pr('bugfix/RING-01334', 'development/4.3',
                            file_='toto.txt')

        # The help message should be displayed every time the user requests it
        help_msg = ''
        pr.add_comment('@%s help' % WALL_E_USERNAME)
        try:
            self.handle(pr['id'], backtrace=True)
        except HelpMessage as ret:
            help_msg = md5(ret.msg).digest()

        last_comment = get_last_cmt(pr)
        self.assertEqual(last_comment, help_msg,
                         "Wall-e didn't post the first help message.")

        pr.add_comment("Ok, ok")
        last_comment = get_last_cmt(pr)
        self.assertNotEqual(last_comment, help_msg,
                            "Eva's message wasn't recorded.")

        pr.add_comment('@%s help' % WALL_E_USERNAME)
        self.handle(pr['id'])
        last_comment = get_last_cmt(pr)
        self.assertEqual(last_comment, help_msg,
                         "Wall-E didn't post a second help message.")

        # Let's have Wall-E yield an actual AuthorApproval error message
        author_msg = ''
        # bypass IntegrationPullRequestsCreated Exception
        self.handle(pr['id'], options=['bypass_jira_check'])
        try:
            self.handle(pr['id'], options=['bypass_jira_check'],
                        backtrace=True)
        except AuthorApprovalRequired as ret:
            author_msg = md5(ret.msg).digest()

        last_comment = get_last_cmt(pr)
        self.assertEqual(last_comment, author_msg,
                         "Wall-E didn't post his first error message.")

        pr.add_comment("OK, I Fixed it")
        last_comment = get_last_cmt(pr)
        self.assertNotEqual(last_comment, author_msg,
                            "Eva's message wasn't recorded.")

        # Wall-E should not repeat itself if the error is not fixed
        self.handle(pr['id'], options=['bypass_jira_check'])
        last_comment = get_last_cmt(pr)
        self.assertNotEqual(last_comment, author_msg,
                            "Wall-E repeated an error message when he "
                            "shouldn't have.")

        # Confront Wall-E to a different error (PeerApproval)
        self.handle(pr['id'],
                    options=['bypass_jira_check', 'bypass_author_approval'])

        # Re-produce the AuthorApproval error, Wall-E should re-send the
        # AuthorApproval message
        self.handle(pr['id'], options=['bypass_jira_check'])
        last_comment = get_last_cmt(pr)
        self.assertEqual(last_comment, author_msg,
                         "Wall-E didn't respond to second occurrence of the "
                         "error.")

    def test_options_and_commands(self):
        pr = self.create_pr('bugfix/RING-00001', 'development/4.3')

        # option: wait
        comment = pr.add_comment('@%s wait' % WALL_E_USERNAME)
        with self.assertRaises(NothingToDo):
            self.handle(pr['id'], backtrace=True)
        comment.delete()

        # command: build
        pr.add_comment('@%s build' % WALL_E_USERNAME)
        retcode = self.handle(pr['id'])
        self.assertEqual(retcode, CommandNotImplemented.code)

        # command: clear
        pr.add_comment('@%s clear' % WALL_E_USERNAME)
        retcode = self.handle(pr['id'])
        self.assertEqual(retcode, CommandNotImplemented.code)

        # command: status
        pr.add_comment('@%s status' % WALL_E_USERNAME)
        retcode = self.handle(pr['id'])
        self.assertEqual(retcode, StatusReport.code)

        # mix of option and command
        pr.add_comment('@%s unanimity' % WALL_E_USERNAME)
        pr.add_comment('@%s status' % WALL_E_USERNAME)
        retcode = self.handle(pr['id'])
        self.assertEqual(retcode, StatusReport.code)

        # test_help command
        pr.add_comment('@%s help' % WALL_E_USERNAME)
        retcode = self.handle(pr['id'])
        self.assertEqual(retcode, HelpMessage.code)

        # test help command with inter comment
        pr.add_comment('@%s: help' % WALL_E_USERNAME)
        pr.add_comment('an irrelevant comment')
        retcode = self.handle(pr['id'])
        self.assertEqual(retcode, HelpMessage.code)

        # test help command with inter comment from wall-e
        pr.add_comment('@%s help' % WALL_E_USERNAME)
        pr_wall_e = self.bbrepo_wall_e.get_pull_request(
            pull_request_id=pr['id'])
        pr_wall_e.add_comment('this is my help already')
        # bypass IntegrationPullRequestsCreated Exception
        self.handle(pr['id'], options=['bypass_jira_check'])
        retcode = self.handle(pr['id'], options=['bypass_jira_check'])
        self.assertEqual(retcode, AuthorApprovalRequired.code)

        # test unknown command
        pr.add_comment('@%s helpp' % WALL_E_USERNAME)
        retcode = self.handle(pr['id'], options=['bypass_jira_check'])
        self.assertEqual(retcode, AuthorApprovalRequired.code)

        # test command args
        pr.add_comment('@%s help some arguments --hehe' % WALL_E_USERNAME)
        retcode = self.handle(pr['id'])
        self.assertEqual(retcode, HelpMessage.code)

        # test incorrect address when setting options through comments
        pr.add_comment('@toto'  # toto is not Wall-E
                       ' bypass_author_approval'
                       ' bypass_peer_approval'
                       ' bypass_tester_approval'
                       ' bypass_build_status'
                       ' bypass_jira_check')
        retcode = self.handle(pr['id'], options=['bypass_jira_check'])
        self.assertEqual(retcode, AuthorApprovalRequired.code)

        # test options set through deleted comment(self):
        comment = pr.add_comment(
            '@%s'
            ' bypass_author_approval'
            ' bypass_peer_approval'
            ' bypass_tester_approval'
            ' bypass_build_status'
            ' bypass_jira_check' % WALL_E_USERNAME
        )
        comment.delete()
        retcode = self.handle(pr['id'], options=['bypass_jira_check'])
        self.assertEqual(retcode, AuthorApprovalRequired.code)

        # test no effect sub pr options
        sub_pr_admin = self.bbrepo.get_pull_request(pull_request_id=pr['id']+1)
        sub_pr_admin.add_comment('@%s'
                                 ' bypass_author_approval'
                                 ' bypass_peer_approval'
                                 ' bypass_build_status'
                                 ' bypass_jira_check' % WALL_E_USERNAME)
        retcode = self.handle(pr['id'], options=['bypass_jira_check'])
        self.assertEqual(retcode, AuthorApprovalRequired.code)

    def test_bypass_options(self):
        # test bypass all approvals through an incorrect bitbucket comment
        pr = self.create_pr('bugfix/RING-00001', 'development/4.3')
        pr_admin = self.bbrepo.get_pull_request(pull_request_id=pr['id'])
        pr_admin.add_comment('@%s'
                             ' bypass_author_aproval'  # a p is missing
                             ' bypass_peer_approval'
                             ' bypass_tester_approval'
                             ' bypass_build_status'
                             ' bypass_jira_check' % WALL_E_USERNAME)
        # bypass IntegrationPullRequestsCreated Exception
        self.handle(pr['id'], options=['bypass_jira_check'])
        retcode = self.handle(pr['id'], options=['bypass_jira_check'])
        self.assertEqual(retcode, AuthorApprovalRequired.code)

        # test bypass all approvals through unauthorized bitbucket comment
        pr.add_comment('@%s'  # comment is made by unpriviledged Eva
                       ' bypass_author_approval'
                       ' bypass_peer_approval'
                       ' bypass_tester_approval'
                       ' bypass_build_status'
                       ' bypass_jira_check' % WALL_E_USERNAME)
        retcode = self.handle(pr['id'], options=['bypass_jira_check'])
        self.assertEqual(retcode, AuthorApprovalRequired.code)

        # test bypass all approvals through an unknown bitbucket comment
        pr_admin.add_comment('@%s'
                             ' bypass_author_approval'
                             ' bypass_peer_approval'
                             ' bypass_tester_approval'
                             ' bypass_build_status'
                             ' mmm_never_seen_that_before'  # this is unknown
                             ' bypass_jira_check' % WALL_E_USERNAME)
        retcode = self.handle(pr['id'], options=['bypass_jira_check'])
        self.assertEqual(retcode, AuthorApprovalRequired.code)

        # test approvals through a single bitbucket comment
        pr_admin.add_comment('@%s'
                             ' bypass_author_approval'
                             ' bypass_peer_approval'
                             ' bypass_tester_approval'
                             ' bypass_build_status'
                             ' bypass_jira_check' % WALL_E_USERNAME)
        retcode = self.handle(pr['id'])
        self.assertEqual(retcode, SuccessMessage.code)

        # test bypass all approvals through bitbucket comment extra spaces
        pr = self.create_pr('bugfix/RING-00002', 'development/4.3')
        pr_admin = self.bbrepo.get_pull_request(pull_request_id=pr['id'])
        pr_admin.add_comment('  @%s  '
                             '   bypass_author_approval  '
                             '     bypass_peer_approval   '
                             ' bypass_tester_approval'
                             '  bypass_build_status'
                             '   bypass_jira_check' % WALL_E_USERNAME)
        # bypass IntegrationPullRequestsCreated Exception
        self.handle(pr['id'])
        retcode = self.handle(pr['id'])
        self.assertEqual(retcode, SuccessMessage.code)

        # test bypass all approvals through many comments
        pr = self.create_pr('bugfix/RING-00003', 'development/4.3')
        pr_admin = self.bbrepo.get_pull_request(pull_request_id=pr['id'])
        pr_admin.add_comment('@%s bypass_author_approval' % WALL_E_USERNAME)
        pr_admin.add_comment('@%s bypass_peer_approval' % WALL_E_USERNAME)
        pr_admin.add_comment('@%s bypass_tester_approval' % WALL_E_USERNAME)
        pr_admin.add_comment('@%s bypass_build_status' % WALL_E_USERNAME)
        pr_admin.add_comment('@%s bypass_jira_check' % WALL_E_USERNAME)
        # bypass IntegrationPullRequestsCreated Exception
        self.handle(pr['id'])
        retcode = self.handle(pr['id'])
        self.assertEqual(retcode, SuccessMessage.code)

        # test bypass all approvals through mix comments and cmdline
        pr = self.create_pr('bugfix/RING-00004', 'development/4.3')
        pr_admin = self.bbrepo.get_pull_request(pull_request_id=pr['id'])
        pr_admin.add_comment('@%s'
                             ' bypass_author_approval'
                             ' bypass_peer_approval'
                             ' bypass_tester_approval' % WALL_E_USERNAME)
        # bypass IntegrationPullRequestsCreated Exception
        self.handle(pr['id'], options=['bypass_build_status',
                                       'bypass_jira_check'])
        retcode = self.handle(pr['id'], options=['bypass_build_status',
                                                 'bypass_jira_check'])
        self.assertEqual(retcode, SuccessMessage.code)

        # test bypass author approval through comment
        pr = self.create_pr('bugfix/RING-00005', 'development/4.3')
        pr_admin = self.bbrepo.get_pull_request(pull_request_id=pr['id'])
        pr_admin.add_comment('@%s'
                             ' bypass_author_approval' % WALL_E_USERNAME)
        # bypass IntegrationPullRequestsCreated Exception
        self.handle(pr['id'],
                    options=self.bypass_all_but(['bypass_author_approval']))
        retcode = self.handle(
            pr['id'],
            options=self.bypass_all_but(['bypass_author_approval']))
        self.assertEqual(retcode, SuccessMessage.code)

        # test bypass peer approval through comment
        pr = self.create_pr('bugfix/RING-00006', 'development/4.3')
        pr_admin = self.bbrepo.get_pull_request(pull_request_id=pr['id'])
        pr_admin.add_comment('@%s'
                             ' bypass_peer_approval' % WALL_E_USERNAME)
        # bypass IntegrationPullRequestsCreated Exception
        self.handle(pr['id'],
                    options=['bypass_author_approval',
                             'bypass_tester_approval',
                             'bypass_jira_check',
                             'bypass_build_status'])
        retcode = self.handle(pr['id'],
                              options=['bypass_author_approval',
                                       'bypass_tester_approval',
                                       'bypass_jira_check',
                                       'bypass_build_status'])
        self.assertEqual(retcode, SuccessMessage.code)

        # test bypass jira check through comment
        pr = self.create_pr('bugfix/RING-00007', 'development/4.3')
        pr_admin = self.bbrepo.get_pull_request(pull_request_id=pr['id'])
        pr_admin.add_comment('@%s'
                             ' bypass_jira_check' % WALL_E_USERNAME)
        # bypass IntegrationPullRequestsCreated Exception
        self.handle(pr['id'], options=['bypass_author_approval',
                                       'bypass_tester_approval',
                                       'bypass_peer_approval',
                                       'bypass_build_status'])
        retcode = self.handle(pr['id'], options=['bypass_author_approval',
                                                 'bypass_tester_approval',
                                                 'bypass_peer_approval',
                                                 'bypass_build_status'])
        self.assertEqual(retcode, SuccessMessage.code)

        # test bypass build status through comment
        pr = self.create_pr('bugfix/RING-00009', 'development/4.3')
        pr_admin = self.bbrepo.get_pull_request(pull_request_id=pr['id'])
        pr_admin.add_comment('@%s'
                             ' bypass_build_status' % WALL_E_USERNAME)
        # bypass IntegrationPullRequestsCreated Exception
        self.handle(pr['id'],
                    options=self.bypass_all_but(['bypass_build_status']))
        retcode = self.handle(
            pr['id'],
            options=self.bypass_all_but(['bypass_build_status']))
        self.assertEqual(retcode, SuccessMessage.code)

        # test options lost in many comments
        pr = self.create_pr('bugfix/RING-00010', 'development/4.3')
        pr_admin = self.bbrepo.get_pull_request(pull_request_id=pr['id'])
        for i in range(5):
            pr.add_comment('random comment %s' % i)
        pr_admin.add_comment('@%s bypass_author_approval' % WALL_E_USERNAME)
        for i in range(6):
            pr.add_comment('random comment %s' % i)
        pr_admin.add_comment('@%s bypass_peer_approval' % WALL_E_USERNAME)
        for i in range(3):
            pr.add_comment('random comment %s' % i)
        pr_admin.add_comment('@%s bypass_build_status' % WALL_E_USERNAME)
        for i in range(22):
            pr.add_comment('random comment %s' % i)
        pr_admin.add_comment('@%s bypass_jira_check' % WALL_E_USERNAME)
        for i in range(10):
            pr.add_comment('random comment %s' % i)
        for i in range(10):
            pr.add_comment('@%s bypass_tester_approval' % i)
        pr_admin.add_comment('@%s bypass_tester_approval' % WALL_E_USERNAME)

        # bypass IntegrationPullRequestsCreated Exception
        self.handle(pr['id'])
        retcode = self.handle(pr['id'])
        self.assertEqual(retcode, SuccessMessage.code)

        # test bypass all approvals through bitbucket comment extra chars
        pr = self.create_pr('bugfix/RING-00011', 'development/4.3')
        pr_admin = self.bbrepo.get_pull_request(pull_request_id=pr['id'])
        pr_admin.add_comment('@%s:'
                             'bypass_author_approval,  '
                             '     bypass_peer_approval,,   '
                             ' bypass_tester_approval'
                             '  bypass_build_status-bypass_jira_check' %
                             WALL_E_USERNAME)
        # bypass IntegrationPullRequestsCreated Exception
        self.handle(pr['id'])
        retcode = self.handle(pr['id'])
        self.assertEqual(retcode, SuccessMessage.code)

        # test bypass branch prefix through comment
        pr = self.create_pr('feature/RING-00012', 'development/4.3')
        pr_admin = self.bbrepo.get_pull_request(pull_request_id=pr['id'])
        pr_admin.add_comment('@%s'
                             ' bypass_incompatible_branch' % WALL_E_USERNAME)
        # bypass IntegrationPullRequestsCreated Exception
        self.handle(
            pr['id'],
            options=self.bypass_all_but(['bypass_incompatible_branch']))
        retcode = self.handle(
            pr['id'],
            options=self.bypass_all_but(['bypass_incompatible_branch']))
        self.assertEqual(retcode, SuccessMessage.code)

    def test_rebased_feature_branch(self):
        pr = self.create_pr('bugfix/RING-00074', 'development/4.3')
        # bypass IntegrationPullRequestsCreated Exception
        self.handle(pr['id'],
                    options=self.bypass_all_but(['bypass_build_status']))
        with self.assertRaises(BuildNotStarted):
            retcode = self.handle(
                pr['id'],
                options=self.bypass_all_but(['bypass_build_status']),
                backtrace=True)

        # create another PR and merge it entirely
        pr2 = self.create_pr('bugfix/RING-00075', 'development/4.3')
        # bypass IntegrationPullRequestsCreated Exception
        self.handle(pr2['id'], options=self.bypass_all)
        retcode = self.handle(pr2['id'], options=self.bypass_all)
        self.assertEqual(retcode, SuccessMessage.code)

        rebase_branch(self.gitrepo, 'bugfix/RING-00075', 'development/4.3')
        retcode = self.handle(pr['id'], options=self.bypass_all)
        self.assertEqual(retcode, SuccessMessage.code)

    def test_first_integration_branch_manually_updated(self):
        feature_branch = 'bugfix/RING-0076'
        first_integration_branch = 'w/4.3/bugfix/RING-0076'
        pr = self.create_pr(feature_branch, 'development/4.3')
        # bypass IntegrationPullRequestsCreated Exception
        self.handle(pr['id'],
                    options=self.bypass_all_but(['bypass_build_status']))
        with self.assertRaises(BuildNotStarted):
            self.handle(pr['id'],
                        options=self.bypass_all_but(['bypass_build_status']),
                        backtrace=True)

        self.gitrepo.cmd('git pull')
        add_file_to_branch(self.gitrepo, first_integration_branch,
                           'file_added_on_int_branch')

        retcode = self.handle(pr['id'],
                              options=['bypass_jira_check'])
        self.assertEqual(retcode, BranchHistoryMismatch.code)

    def test_branches_not_self_contained(self):
        """Check that we can detect malformed git repositories."""
        feature_branch = 'bugfix/RING-0077'
        dst_branch = 'development/4.3'

        pr = self.create_pr(feature_branch, dst_branch)
        add_file_to_branch(self.gitrepo, 'development/4.3',
                           'file_pushed_without_wall-e.txt', do_push=True)

        with self.assertRaises(DevBranchesNotSelfContained):
            self.handle(pr['id'], options=self.bypass_all)

    def test_missing_development_branch(self):
        """Check that we can detect malformed git repositories."""
        feature_branch = 'bugfix/RING-0077'
        dst_branch = 'development/4.3'

        pr = self.create_pr(feature_branch, dst_branch)
        self.gitrepo.cmd('git push origin :development/6.0')

        with self.assertRaises(DevBranchDoesNotExist):
            self.handle(pr['id'], options=self.bypass_all)

    def set_build_status_on_pr_id(self, pr_id, state,
                                  key='pipeline',
                                  name='Test build status',
                                  url='http://www.scality.com'):
        pr = self.bbrepo_wall_e.get_pull_request(pull_request_id=pr_id)
        self.bbrepo_wall_e.set_build_status(
            revision=pr['source']['commit']['hash'],
            key=key,
            state=state,
            name=name,
            url=url
        )

    def test_pr_skew_with_lagging_pull_request_data(self):
        if not TestWallE.args.disable_mock:
            self.skipTest('Not supported with mock bitbucket.'
                          ' Fix __getitem__("hash") if required')

        # create hook
        try:
            real = wall_e.WallE._create_pull_requests
            global local_child_prs
            local_child_prs = []

            def _create_pull_requests(*args, **kwargs):
                global local_child_prs
                child_prs = real(*args, **kwargs)
                local_child_prs = child_prs
                return child_prs

            wall_e.WallE._create_pull_requests = _create_pull_requests

            pr = self.create_pr('bugfix/RING-00081', 'development/6.0')
            # Create integration branch and child pr
            with self.assertRaises(BuildNotStarted):
                self.handle(pr['id'],
                            options=self.bypass_all_but(
                                ['bypass_build_status']),
                            backtrace=True)

            # Set build status on child pr
            self.set_build_status_on_pr_id(pr['id']+1, 'SUCCESSFUL')

            # Add a new commit
            self.gitrepo.cmd('git checkout bugfix/RING-00081')
            self.gitrepo.cmd('touch abc')
            self.gitrepo.cmd('git add abc')
            self.gitrepo.cmd('git commit -m "add new file"')
            self.gitrepo.cmd('git push origin')

            # now simulate a late bitbucket
            def _create_pull_requests2(*args, **kwargs):
                global local_child_prs
                return local_child_prs

            wall_e.WallE._create_pull_requests = _create_pull_requests2

            # Run Wall-E
            with self.assertRaises(BuildNotStarted):
                self.handle(pr['id'],
                            options=self.bypass_all_but(
                                ['bypass_build_status']),
                            backtrace=True)

        finally:
            wall_e.WallE._create_pull_requests = real

    def test_pr_skew_with_new_external_commit(self):
        if not TestWallE.args.disable_mock:
            self.skipTest('Not supported with mock bitbucket.'
                          ' Fix __getitem__("hash") if required')

        pr = self.create_pr('bugfix/RING-00081', 'development/6.0')
        # Create integration branch and child pr
        with self.assertRaises(BuildNotStarted):
            self.handle(pr['id'],
                        options=self.bypass_all_but(['bypass_build_status']),
                        backtrace=True)

        # Set build status on child pr
        self.set_build_status_on_pr_id(pr['id']+1, 'SUCCESSFUL')

        # create hook
        try:
            real = wall_e.WallE._create_pull_requests

            def _create_pull_requests(*args, **kwargs):
                # simulate the update of the integration PR (by addition
                # of a commit) by another process, (typically a user),
                # in between the start of Wall-E and his decision to merge
                self.gitrepo.cmd('git fetch')
                self.gitrepo.cmd('git checkout w/6.0/bugfix/RING-00081')
                self.gitrepo.cmd('touch abc')
                self.gitrepo.cmd('git add abc')
                self.gitrepo.cmd('git commit -m "add new file"')
                self.gitrepo.cmd('git push origin')
                sha1 = self.gitrepo.cmd(
                    'git rev-parse w/6.0/bugfix/RING-00081')

                child_prs = real(*args, **kwargs)
                # make 100% sure the PR is up-to-date (since BB lags):
                child_prs[0]['source']['commit']['hash'] = sha1
                return child_prs

            wall_e.WallE._create_pull_requests = _create_pull_requests

            # Run Wall-E
            with self.assertRaises(PullRequestSkewDetected):
                self.handle(pr['id'],
                            options=self.bypass_all_but(
                                ['bypass_build_status']),
                            backtrace=True)

        finally:
            wall_e.WallE._create_pull_requests = real

    def test_build_key_on_main_pr_has_no_effect(self):
        pr = self.create_pr('bugfix/RING-00078', 'development/4.3')
        # bypass IntegrationPullRequestsCreated Exception
        self.handle(pr['id'],
                    options=self.bypass_all_but(['bypass_build_status']))
        with self.assertRaises(BuildNotStarted):
            self.handle(pr['id'],
                        options=self.bypass_all_but(['bypass_build_status']),
                        backtrace=True)
        # create another PR, so that integration PR will have different
        # commits than source PR
        pr2 = self.create_pr('bugfix/RING-00079', 'development/4.3')
        # bypass IntegrationPullRequestsCreated Exception
        self.handle(pr2['id'],
                    options=self.bypass_all_but(['bypass_build_status']))
        retcode = self.handle(pr2['id'], options=self.bypass_all)
        self.assertEqual(retcode, SuccessMessage.code)
        # restart PR number 1 to update it with content of 2
        with self.assertRaises(BuildNotStarted):
            self.handle(pr['id'],
                        options=self.bypass_all_but(['bypass_build_status']),
                        backtrace=True)
        self.set_build_status_on_pr_id(pr['id']+1, 'SUCCESSFUL')
        self.set_build_status_on_pr_id(pr['id']+2, 'SUCCESSFUL')
        self.set_build_status_on_pr_id(pr['id']+3, 'SUCCESSFUL')
        self.set_build_status_on_pr_id(pr['id'], 'FAILED')
        retcode = self.handle(
            pr['id'],
            options=self.bypass_all_but(['bypass_build_status']))
        self.assertEqual(retcode, SuccessMessage.code)

    def test_build_status(self):
        pr = self.create_pr('bugfix/RING-00081', 'development/4.3')

        # test build not started
        # bypass IntegrationPullRequestsCreated Exception
        self.handle(pr['id'],
                    options=self.bypass_all_but(['bypass_build_status']))
        with self.assertRaises(BuildNotStarted):
            self.handle(pr['id'],
                        options=self.bypass_all_but(['bypass_build_status']),
                        backtrace=True)

        # test non related build key
        self.set_build_status_on_pr_id(pr['id']+1, 'SUCCESSFUL', key='pipelin')
        self.set_build_status_on_pr_id(pr['id']+2, 'SUCCESSFUL', key='pipelin')
        self.set_build_status_on_pr_id(pr['id']+3, 'SUCCESSFUL', key='pipelin')
        with self.assertRaises(BuildNotStarted):
            self.handle(pr['id'],
                        options=self.bypass_all_but(['bypass_build_status']),
                        backtrace=True)

        # test build status failed
        self.set_build_status_on_pr_id(pr['id']+1, 'SUCCESSFUL')
        self.set_build_status_on_pr_id(pr['id']+2, 'INPROGRESS')
        self.set_build_status_on_pr_id(pr['id']+3, 'FAILED')
        retcode = self.handle(
            pr['id'],
            options=self.bypass_all_but(['bypass_build_status']))
        self.assertEqual(retcode, BuildFailed.code)

        # test build status inprogress
        self.set_build_status_on_pr_id(pr['id']+1, 'SUCCESSFUL')
        self.set_build_status_on_pr_id(pr['id']+2, 'INPROGRESS')
        self.set_build_status_on_pr_id(pr['id']+3, 'SUCCESSFUL')
        with self.assertRaises(BuildInProgress):
            self.handle(pr['id'],
                        options=self.bypass_all_but(['bypass_build_status']),
                        backtrace=True)

        # test bypass tester approval through comment
        pr = self.create_pr('bugfix/RING-00078', 'development/4.3')
        pr_admin = self.bbrepo.get_pull_request(pull_request_id=pr['id'])
        pr_admin.add_comment('@%s bypass_tester_approval' % WALL_E_USERNAME)

        # bypass IntegrationPullRequestsCreated Exception
        self.handle(pr['id'], options=[
                        'bypass_author_approval',
                        'bypass_peer_approval',
                        'bypass_jira_check',
                        'bypass_build_status'])
        retcode = self.handle(pr['id'], options=[
                              'bypass_author_approval',
                              'bypass_peer_approval',
                              'bypass_jira_check',
                              'bypass_build_status'])
        self.assertEqual(retcode, SuccessMessage.code)

    def test_source_branch_history_changed(self):
        pr = self.create_pr('bugfix/RING-00001', 'development/4.3')
        # bypass IntegrationPullRequestsCreated Exception
        self.handle(pr['id'],
                    options=self.bypass_all_but(['bypass_build_status']))
        with self.assertRaises(BuildNotStarted):
            self.handle(pr['id'],
                        options=self.bypass_all_but(['bypass_build_status']),
                        backtrace=True)
        # see what happens when the source branch is deleted
        self.gitrepo.cmd('git checkout development/4.3')
        self.gitrepo.cmd('git push origin :bugfix/RING-00001')
        self.gitrepo.cmd('git branch -D bugfix/RING-00001')
        with self.assertRaises(NothingToDo):
            self.handle(pr['id'],
                        options=self.bypass_all,
                        backtrace=True)
        # recreate branch with a different history
        create_branch(self.gitrepo, 'bugfix/RING-00001',
                      from_branch='development/4.3', file_="a_new_file")
        retcode = self.handle(
            pr['id'],
            options=self.bypass_all_but(['bypass_build_status']))
        self.assertEqual(retcode, BranchHistoryMismatch.code)

    def test_source_branch_commit_added(self):
        pr = self.create_pr('bugfix/RING-00001', 'development/4.3')
        # bypass IntegrationPullRequestsCreated Exception
        self.handle(pr['id'],
                    options=self.bypass_all_but(['bypass_build_status']))
        with self.assertRaises(BuildNotStarted):
            self.handle(pr['id'],
                        options=self.bypass_all_but(['bypass_build_status']),
                        backtrace=True)
        add_file_to_branch(self.gitrepo, 'bugfix/RING-00001',
                           'file_added_on_source_branch')
        retcode = self.handle(pr['id'],
                              options=self.bypass_all)
        self.assertEqual(retcode, SuccessMessage.code)

    def test_source_branch_forced_pushed(self):
        pr = self.create_pr('bugfix/RING-00001', 'development/4.3')
        # bypass IntegrationPullRequestsCreated Exception
        self.handle(pr['id'],
                    options=self.bypass_all_but(['bypass_build_status']))
        with self.assertRaises(BuildNotStarted):
            self.handle(pr['id'],
                        options=self.bypass_all_but(['bypass_build_status']),
                        backtrace=True)
        create_branch(self.gitrepo, 'bugfix/RING-00002',
                      from_branch='development/4.3',
                      file_="another_new_file", do_push=False)
        self.gitrepo.cmd(
            'git push -u -f origin bugfix/RING-00002:bugfix/RING-00001')
        retcode = self.handle(pr['id'],
                              options=self.bypass_all)
        self.assertEqual(retcode, BranchHistoryMismatch.code)

    def test_integration_branch_and_source_branch_updated(self):
        pr = self.create_pr('bugfix/RING-00001', 'development/4.3')
        # bypass IntegrationPullRequestsCreated Exception
        self.handle(
            pr['id'],
            options=self.bypass_all_but(['bypass_build_status']))
        with self.assertRaises(BuildNotStarted):
            self.handle(
                pr['id'],
                options=self.bypass_all_but(['bypass_build_status']),
                backtrace=True)
        first_integration_branch = 'w/4.3/bugfix/RING-00001'
        self.gitrepo.cmd('git pull')
        add_file_to_branch(self.gitrepo, first_integration_branch,
                           'file_added_on_int_branch')
        add_file_to_branch(self.gitrepo, 'bugfix/RING-00001',
                           'file_added_on_source_branch')
        retcode = self.handle(pr['id'],
                              options=self.bypass_all)
        self.assertEqual(retcode, BranchHistoryMismatch.code)

    def test_integration_branch_and_source_branch_force_updated(self):
        pr = self.create_pr('bugfix/RING-00001', 'development/4.3')
        # bypass IntegrationPullRequestsCreated Exception
        self.handle(pr['id'],
                    options=self.bypass_all_but(['bypass_build_status']))
        with self.assertRaises(BuildNotStarted):
            self.handle(
                pr['id'],
                options=self.bypass_all_but(['bypass_build_status']),
                backtrace=True)
        first_integration_branch = 'w/4.3/bugfix/RING-00001'
        self.gitrepo.cmd('git pull')
        add_file_to_branch(self.gitrepo, first_integration_branch,
                           'file_added_on_int_branch')
        create_branch(self.gitrepo, 'bugfix/RING-00002',
                      from_branch='development/4.3',
                      file_="another_new_file", do_push=False)
        self.gitrepo.cmd(
            'git push -u -f origin bugfix/RING-00002:bugfix/RING-00001')
        retcode = self.handle(pr['id'],
                              options=self.bypass_all)
        self.assertEqual(retcode, BranchHistoryMismatch.code)

    def successful_merge_into_stabilization_branch(self, branch_name,
                                                   expected_dest_branches):
        pr = self.create_pr('bugfix/RING-00001', branch_name)
        self.handle(pr['id'],
                    options=self.bypass_all)
        self.handle(pr['id'],
                    options=self.bypass_all)
        self.gitrepo.cmd('git pull -a')
        expected_result = set(expected_dest_branches)
        result = set(self.gitrepo
                     .cmd('git branch -r --contains origin/bugfix/RING-00001')
                     .replace(" ", "").split('\n')[:-1])
        self.assertEqual(expected_result, result)

    def test_successful_merge_into_stabilization_branch(self):
        self.successful_merge_into_stabilization_branch(
            'stabilization/4.3.18',
            ["origin/bugfix/RING-00001",
             "origin/development/4.3",
             "origin/development/5.1",
             "origin/development/6.0",
             "origin/stabilization/4.3.18"])

    def test_successful_merge_into_stabilization_branch_middle_cascade(self):
        self.successful_merge_into_stabilization_branch(
            'stabilization/5.1.4',
            ["origin/bugfix/RING-00001",
             "origin/development/5.1",
             "origin/development/6.0",
             "origin/stabilization/5.1.4"])

    def test_success_message_content(self):
        pr = self.create_pr('bugfix/RING-00001', 'stabilization/5.1.4')
        # bypass IntegrationPullRequestsCreated Exception
        self.handle(pr['id'], options=[
            'bypass_build_status',
            'bypass_tester_approval',
            'bypass_peer_approval',
            'bypass_author_approval'])
        try:
            self.handle(pr['id'], options=[
                'bypass_build_status',
                'bypass_tester_approval',
                'bypass_peer_approval',
                'bypass_author_approval'],
                backtrace=True)
        except SuccessMessage as e:
            self.assertIn('* :heavy_check_mark: `stabilization/5.1.4`', e.msg)
            self.assertIn('* :heavy_check_mark: `development/5.1`', e.msg)
            self.assertIn('* :heavy_check_mark: `development/6.0`', e.msg)
            self.assertIn('* `stabilization/4.3.18`', e.msg)
            self.assertIn('* `stabilization/6.0.0`', e.msg)
            self.assertIn('* `development/4.3`', e.msg)

    def test_unanimity_option(self):
        """Test unanimity by passing option to wall_e"""
        feature_branch = 'bugfix/RING-0076'
        dst_branch = 'development/4.3'
        reviewers = [self.creator]

        pr = self.create_pr(feature_branch, dst_branch,
                            reviewers=reviewers)
        # bypass IntegrationPullRequestsCreated Exception
        self.handle(pr['id'],
                    options=self.bypass_all + ['unanimity'])
        retcode = self.handle(pr['id'],
                              options=self.bypass_all + ['unanimity'])
        self.assertEqual(retcode, UnanimityApprovalRequired.code)

    def test_unanimity_required_all_approval(self, ):
        """Test unanimity with all approval required"""

        feature_branch = 'bugfix/RING-007'
        dst_branch = 'development/4.3'

        pr = self.create_pr(feature_branch, dst_branch)

        pr.add_comment('@%s unanimity' % WALL_E_USERNAME)

        # bypass IntegrationPullRequestsCreated Exception
        self.handle(pr['id'], options=['bypass_jira_check'])

        retcode = self.handle(pr['id'], options=['bypass_jira_check'])
        self.assertEqual(retcode, AuthorApprovalRequired.code)

        # Author adds approval
        pr.approve()
        retcode = self.handle(pr['id'], options=['bypass_jira_check'])
        self.assertEqual(retcode, PeerApprovalRequired.code)

        # Reviewer adds approval
        pr_peer = self.bbrepo.get_pull_request(
            pull_request_id=pr['id'])
        pr_peer.approve()
        retcode = self.handle(pr['id'], options=['bypass_jira_check'])
        self.assertEqual(retcode, TesterApprovalRequired.code)

        # Tester adds approval
        pr_tester = self.bbrepo_wall_e.get_pull_request(
            pull_request_id=pr['id'])
        pr_tester.approve()
        retcode = self.handle(pr['id'], options=[
                              'bypass_jira_check',
                              'bypass_build_status'])

    def test_after_pull_request(self):
        pr_opened = self.create_pr('bugfix/RING-00001', 'development/4.3')
        pr_declined = self.create_pr('bugfix/RING-00002', 'development/4.3')
        pr_declined.decline()
        blocked_pr = self.create_pr('bugfix/RING-00003', 'development/4.3')

        comment_declined = blocked_pr.add_comment(
            '@%s after_pull_request=%s' % (
                WALL_E_USERNAME, pr_declined['id']))

        retcode = self.handle(blocked_pr['id'], options=self.bypass_all)
        self.assertEqual(retcode, AfterPullRequest.code)

        blocked_pr.add_comment('@%s unanimity after_pull_request=%s' % (
            WALL_E_USERNAME, pr_opened['id']))

        retcode = self.handle(blocked_pr['id'], options=self.bypass_all)
        self.assertEqual(retcode, AfterPullRequest.code)

        comment_declined.delete()
        retcode = self.handle(blocked_pr['id'], options=self.bypass_all)
        self.assertEqual(retcode, AfterPullRequest.code)

        # bypass IntegrationPullRequestsCreated Exception
        self.handle(pr_opened['id'], options=self.bypass_all)

        retcode = self.handle(pr_opened['id'], options=self.bypass_all)
        self.assertEqual(retcode, SuccessMessage.code)

        # bypass IntegrationPullRequestsCreated Exception
        self.handle(blocked_pr['id'], options=self.bypass_all)
        retcode = self.handle(blocked_pr['id'], options=self.bypass_all)
        self.assertEqual(retcode, UnanimityApprovalRequired.code)

<<<<<<< HEAD
    def test_bitbucket_lag_on_pr_status(self):
        """Bitbucket can be a bit long to update a merged PR's status.

        Check that Wall-E handles this case nicely and returns before creating
        integration PRs.

        """
        if not TestWallE.args.disable_mock:
            self.skipTest('Not supported with mock bitbucket.')

        try:
            real = wall_e.WallE._check_pr_state

            pr = self.create_pr('bugfix/RING-00081', 'development/6.0')
            # Skip IntegrationBranchesCreated
            self.handle(pr['id'], self.bypass_all)
            retcode = self.handle(pr['id'], self.bypass_all)
            self.assertEqual(retcode, SuccessMessage.code)

            wall_e.WallE._check_pr_state = lambda *args, **kwargs: None

            with self.assertRaises(NothingToDo):
                self.handle(pr['id'], self.bypass_all, backtrace=True)

        finally:
            self.bbrepo_wall_e.get_pull_request = real
=======
    def test_pr_title_too_long(self):
        if not TestWallE.args.disable_mock:
            self.skipTest('Not supported with mock bitbucket.'
                          ' Fix __getitem__("hash") if required')

        create_branch(self.gitrepo, 'bugfix/RING-00001',
                      from_branch='development/4.3', file_=True)
        pr = self.bbrepo_eva.create_pull_request(
            title='A' * (bitbucket_api.MAX_PR_TITLE_LEN - 10),
            name='name',
            source={'branch': {'name': 'bugfix/RING-00001'}},
            destination={'branch': {'name': 'development/4.3'}},
            close_source_branch=True,
            description=''
        )
        retcode = self.handle(pr['id'], options=self.bypass_all)
        self.assertEqual(retcode, InitMessage.code)

        try:
            # skip IntegrationBranchCreated
            self.handle(pr['id'], options=self.bypass_all)
            retcode = self.handle(pr['id'], options=self.bypass_all)
        except requests.HTTPError as err:
            self.fail("Error from bitbucket: %s" % err.response.text)
        self.assertEqual(retcode, SuccessMessage.code)
>>>>>>> 877a3734


def main():
    parser = argparse.ArgumentParser(description='Launches Wall-E tests.')
    parser.add_argument('wall_e_password',
                        help='Wall-E\'s password [for Jira and Bitbucket]')
    parser.add_argument('eva_password',
                        help='Eva\'s password [for Jira and Bitbucket]')
    parser.add_argument('your_login',
                        help='Your Bitbucket login')
    parser.add_argument('your_password',
                        help='Your Bitbucket password')
    parser.add_argument('your_mail',
                        help='Your Bitbucket email address')
    parser.add_argument('tests', nargs='*', help='run only these tests')
    parser.add_argument('--repo-prefix', default="_test_wall_e",
                        help='Prefix of the test repository')
    parser.add_argument('-v', action='store_true', dest='verbose',
                        help='Verbose mode')
    parser.add_argument('--failfast', action='store_true', default=False,
                        help='Return on first failure')
    parser.add_argument('--disable-mock', action='store_true', default=False,
                        help='Disables the bitbucket mock (slower tests)')
    TestWallE.args = parser.parse_args()

    if TestWallE.args.your_login == WALL_E_USERNAME:
        print('Cannot use Wall-e as the tester, please use another login.')
        sys.exit(1)

    if TestWallE.args.your_login == EVA_USERNAME:
        print('Cannot use Eva as the tester, please use another login.')
        sys.exit(1)

    if TestWallE.args.your_login not in wall_e.SETTINGS['ring']['admins']:
        print('Cannot use %s as the tester, it does not belong to '
              'admins.' % TestWallE.args.your_login)
        sys.exit(1)

    if not TestWallE.args.disable_mock:
        bitbucket_api.Client = bitbucket_api_mock.Client
        bitbucket_api.Repository = bitbucket_api_mock.Repository
    jira_api.JiraIssue = jira_api_mock.JiraIssue

    if TestWallE.args.verbose:
        logging.basicConfig(level=logging.DEBUG)
    else:
        # it is expected that wall-e issues some warning
        # during the tests, only report critical stuff
        logging.basicConfig(level=logging.CRITICAL)

    sys.argv = [sys.argv[0]]
    sys.argv.extend(TestWallE.args.tests)
    loader = unittest.TestLoader()
    loader.testMethodPrefix = "test_"
    unittest.main(failfast=TestWallE.args.failfast, testLoader=loader)


if __name__ == '__main__':
    main()<|MERGE_RESOLUTION|>--- conflicted
+++ resolved
@@ -1790,7 +1790,6 @@
         retcode = self.handle(blocked_pr['id'], options=self.bypass_all)
         self.assertEqual(retcode, UnanimityApprovalRequired.code)
 
-<<<<<<< HEAD
     def test_bitbucket_lag_on_pr_status(self):
         """Bitbucket can be a bit long to update a merged PR's status.
 
@@ -1817,7 +1816,7 @@
 
         finally:
             self.bbrepo_wall_e.get_pull_request = real
-=======
+
     def test_pr_title_too_long(self):
         if not TestWallE.args.disable_mock:
             self.skipTest('Not supported with mock bitbucket.'
@@ -1843,7 +1842,6 @@
         except requests.HTTPError as err:
             self.fail("Error from bitbucket: %s" % err.response.text)
         self.assertEqual(retcode, SuccessMessage.code)
->>>>>>> 877a3734
 
 
 def main():
