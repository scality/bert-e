#!/usr/bin/env python
# -*- coding: utf-8 -*-

import argparse
import requests
import sys
import unittest

from bitbucket_api import (Repository as BitbucketRepository,
                           Client)
import wall_e
from wall_e_exceptions import (BranchDoesNotAcceptFeaturesException,
                               CommentAlreadyExistsException,
                               NothingToDoException,
                               AuthorApprovalRequiredException,
                               ConflictException,
                               BranchNameInvalidException)
from git_api import Repository as GitRepository
from simplecmd import cmd

WALL_E_USERNAME = 'scality_wall-e'

def initialize_git_repo(repo):
    """resets the git repo"""
    assert '/ring/' not in repo._url  # This is a security, do not remove
    cmd('git init')
    cmd('touch a')
    cmd('git add a')
    cmd('git commit -m "Initial commit"')
    cmd('git remote add origin ' + repo._url)
    # cmd('git push --set-upstream origin master')
    for version in ['4.3', '5.1', '6.0', 'trunk']:
        create_branch('release/'+version, do_push=False)
        create_branch('development/'+version,
                      'release/'+version, file_=True, do_push=False)

        repo.push_everything()


def create_branch(name, from_branch=None, file_=False, do_push=True):
    if from_branch:
        cmd('git checkout '+from_branch)
    cmd('git checkout -b '+name)
    if file_:
        if file_ is True:
            file_ = name.replace('/', '-')
        cmd('echo %s >  a.%s' % (name, file_))
        cmd('git add a.'+file_)
        cmd('git commit -m "commit %s"' % file_)
    if do_push:
        cmd('git push --set-upstream origin '+name)


class TestWallE(unittest.TestCase):
    @classmethod
    def setUpClass(cls):
        client = Client(cls.args.your_login,
                        cls.args.your_password,
                        cls.args.your_mail)
        cls.bbrepo = BitbucketRepository(client,
                                         owner='scality',
                                         repo_slug=('test_wall_e_%s'
                                                    % cls.args.your_login),
                                         is_private=True,
                                         scm='git')
        try:
            cls.bbrepo.delete()
        except requests.exceptions.HTTPError as e:
            if e.response.status_code != 404:
                raise

        cls.bbrepo.create()
<<<<<<< HEAD
=======
        cls.wall_e = WallE(WALL_E_USERNAME, cls.args.wall_e_password,
                           'wall_e@scality.com')
>>>>>>> 65c1b9dd
        cls.gitrepo = GitRepository(cls.bbrepo.get_git_url())
        initialize_git_repo(cls.gitrepo)

    def create_pr(
            self,
            feature_branch,
            from_branch,
<<<<<<< HEAD
            reviewers=['scality_wall-e'],
            file_=True):
=======
            reviewers=[WALL_E_USERNAME],
            file=True):
>>>>>>> 65c1b9dd

        create_branch(feature_branch, from_branch=from_branch, file_=file_)
        return self.bbrepo.create_pull_request(title='title',
                                               name='name',
                                               source={'branch':
                                                       {'name':
                                                        feature_branch}},
                                               destination={'branch':
                                                            {'name':
                                                             from_branch}},
                                               close_source_branch=True,
                                               reviewers=[{'username':
                                                           WALL_E_USERNAME}],
                                               description='')

    def handle(self,
               pull_request_id,
               bypass_peer_approval=True,
               bypass_author_approval=True,
               bypass_jira_version_check=True,
               bypass_jira_type_check=True,
               bypass_build_status=True,
               reference_git_repo='',
               no_comment=False,
               interactive=False):

        kwargs = locals()
        del kwargs['self']
        sys.argv = ["wall-e.py"]
        if bypass_author_approval:
            sys.argv.append('--bypass_author_approval')
        if bypass_peer_approval:
            sys.argv.append('--bypass_peer_approval')
        if bypass_jira_version_check:
            sys.argv.append('--bypass_jira_version_check')
        if bypass_jira_type_check:
            sys.argv.append('--bypass_jira_type_check')
        if bypass_build_status:
            sys.argv.append('--bypass_build_status')
        if no_comment:
            sys.argv.append('--no_comment')
        if interactive:
            sys.argv.append('--interactive')

        sys.argv.append('--slug')
        sys.argv.append(self.bbrepo['repo_slug'])
        sys.argv.append(str(pull_request_id))
        sys.argv.append(self.args.wall_e_password)
        wall_e.main()

    def test_bugfix_full_merge_manual(self):
        pr = self.create_pr('bugfix/RING-0000', 'development/4.3')
        with self.assertRaises(AuthorApprovalRequiredException):
            self.handle(pr['id'], bypass_author_approval=False)
        # PeerApprovalRequiredException and AuthorApprovalRequiredException
        # have the same message, so CommentAlreadyExistsException is used
        with self.assertRaises(CommentAlreadyExistsException):
            self.handle(pr['id'], bypass_author_approval=False)
        self.handle(pr['id'])

    def test_bugfix_full_merge_automatic(self):
<<<<<<< HEAD
        pr = self.create_pr('bugfix/RING-0001', 'development/4.3')
        self.handle(pr['id'])
=======
        feature_branch = 'bugfix/RING-0001'
        dst_branch = 'development/4.3'
        reviewers = [WALL_E_USERNAME]
        pr = self.create_feature_branch_and_pull_request(feature_branch,
                                                         dst_branch,
                                                         reviewers=reviewers)
        self.wall_e.handle_pull_request('scality', self.bbrepo['repo_slug'],
                                        pr['id'], bypass_author_approval=True,
                                        bypass_peer_approval=True,
                                        bypass_jira_version_check=True,
                                        bypass_jira_type_check=True,
                                        bypass_build_status=True)
>>>>>>> 65c1b9dd

    def test_handle_manually_twice(self):
        # TODO : remove this test, redundant with test_bugfix_full_merge_manual
        pr = self.create_pr('bugfix/RING-0002', 'development/4.3')
        with self.assertRaises(AuthorApprovalRequiredException):
            self.handle(pr['id'], bypass_author_approval=False)
        with self.assertRaises(CommentAlreadyExistsException):
            self.handle(pr['id'], bypass_author_approval=False)

    def test_handle_automatically_twice(self):
        pr = self.create_pr('bugfix/RING-0003', 'development/4.3')
        self.handle(pr['id'])
        with self.assertRaises(NothingToDoException):
            self.handle(pr['id'])

    def test_refuse_feature_on_maintenance_branch(self):
        pr = self.create_pr('feature/RING-0004', 'development/4.3')
        with self.assertRaises(BranchDoesNotAcceptFeaturesException):
            self.handle(pr['id'])

    def test_branch_name_invalid(self):
        dst_branch = 'feature/RING-0005'
        src_branch = 'user/4.3/RING-0005'
        with self.assertRaises(BranchNameInvalidException):
            wall_e.DestinationBranch(dst_branch)
            wall_e.FeatureBranch(src_branch)

    def test_conflict(self):
        pr1 = self.create_pr('bugfix/RING-0006', 'development/4.3',
                             file_='toto.txt')
        self.handle(pr1['id'])
        pr2 = self.create_pr('improvement/RING-0006', 'development/4.3',
                             file_='toto.txt')
        with self.assertRaises(ConflictException):
            self.handle(pr2['id'])
        cmd('git merge --abort')

    # FIXME: Find a way to test not started build
    def test_build_status_not_there_yet(self):
        pass

    # FIXME: Find a way to test failed build
    def test_build_status_fail(self):
        pass

    # FIXME: Find a way to test build in progress
    def test_build_status_inprogress(self):
        pass

    # FIXME: Find a way to test successful build
    def test_build_status_success(self):
        pass

    def test_bypass_all_approvals_through_a_bitbucket_comment(self):
        pr = self.create_pr('bugfix/RING-00045', 'development/4.3')
        pr.add_comment('wall-e'
                       ' --bypass_author_approval'
                       ' --bypass_peer_approval'
                       ' --bypass_build_status'
                       ' --bypass_jira_version_check'
                       ' --bypass_jira_type_check')
        self.handle(
            pr['id'],
            bypass_author_approval=False,
            bypass_peer_approval=False,
            bypass_build_status=False,
            bypass_jira_type_check=False,
            bypass_jira_version_check=False)


def main():
    parser = argparse.ArgumentParser(description='Launches Wall-E tests.')
    parser.add_argument('wall_e_password',
                        help='Wall-E\'s password [for Jira and Bitbucket]')
    parser.add_argument('your_login',
                        help='Your Bitbucket login')
    parser.add_argument('your_password',
                        help='Your Bitbucket password')
    parser.add_argument('your_mail',
                        help='Your Bitbucket email address')
    TestWallE.args = parser.parse_args()

    if TestWallE.args.your_login == WALL_E_USERNAME:
        print('Cannot use Wall-e as the tester, please use another login.')
        sys.exit(1)

    sys.argv = [sys.argv[0]]
    loader = unittest.TestLoader()
    loader.testMethodPrefix = "test_"
    # loader.testMethodPrefix = "test_conflict"  # uncomment for single test
    unittest.main(failfast=True, testLoader=loader)


if __name__ == '__main__':
    main()<|MERGE_RESOLUTION|>--- conflicted
+++ resolved
@@ -19,6 +19,7 @@
 from simplecmd import cmd
 
 WALL_E_USERNAME = 'scality_wall-e'
+
 
 def initialize_git_repo(repo):
     """resets the git repo"""
@@ -70,11 +71,6 @@
                 raise
 
         cls.bbrepo.create()
-<<<<<<< HEAD
-=======
-        cls.wall_e = WallE(WALL_E_USERNAME, cls.args.wall_e_password,
-                           'wall_e@scality.com')
->>>>>>> 65c1b9dd
         cls.gitrepo = GitRepository(cls.bbrepo.get_git_url())
         initialize_git_repo(cls.gitrepo)
 
@@ -82,13 +78,8 @@
             self,
             feature_branch,
             from_branch,
-<<<<<<< HEAD
-            reviewers=['scality_wall-e'],
+            reviewers=[WALL_E_USERNAME],
             file_=True):
-=======
-            reviewers=[WALL_E_USERNAME],
-            file=True):
->>>>>>> 65c1b9dd
 
         create_branch(feature_branch, from_branch=from_branch, file_=file_)
         return self.bbrepo.create_pull_request(title='title',
@@ -150,23 +141,8 @@
         self.handle(pr['id'])
 
     def test_bugfix_full_merge_automatic(self):
-<<<<<<< HEAD
         pr = self.create_pr('bugfix/RING-0001', 'development/4.3')
         self.handle(pr['id'])
-=======
-        feature_branch = 'bugfix/RING-0001'
-        dst_branch = 'development/4.3'
-        reviewers = [WALL_E_USERNAME]
-        pr = self.create_feature_branch_and_pull_request(feature_branch,
-                                                         dst_branch,
-                                                         reviewers=reviewers)
-        self.wall_e.handle_pull_request('scality', self.bbrepo['repo_slug'],
-                                        pr['id'], bypass_author_approval=True,
-                                        bypass_peer_approval=True,
-                                        bypass_jira_version_check=True,
-                                        bypass_jira_type_check=True,
-                                        bypass_build_status=True)
->>>>>>> 65c1b9dd
 
     def test_handle_manually_twice(self):
         # TODO : remove this test, redundant with test_bugfix_full_merge_manual
