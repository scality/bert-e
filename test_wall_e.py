#!/usr/bin/env python
# -*- coding: utf-8 -*-

import argparse
import requests
import unittest
import sys

from bitbucket_api import (Repository as BitbucketRepository,
                           get_bitbucket_client)
from wall_e import (DestinationBranch, FeatureBranch, WallE)
from wall_e_exceptions import (BranchDoesNotAcceptFeaturesException,
                               CommentAlreadyExistsException,
                               NothingToDoException,
                               AuthorApprovalRequiredException,
                               ConflictException,
                               BranchNameInvalidException,
<<<<<<< HEAD
                               PeerApprovalRequiredException,
=======
>>>>>>> b9f95ee9
                               BuildNotStartedException,
                               BuildInProgressException,
                               BuildFailedException)
from git_api import Repository as GitRepository
from simplecmd import cmd


class TestWallE(unittest.TestCase):
    @classmethod
    def setUpClass(cls):
        client = get_bitbucket_client(cls.args.your_login,
                                      cls.args.your_password,
                                      cls.args.your_mail)
        cls.bbrepo = BitbucketRepository(client,
                                         owner='scality',
                                         repo_slug=('test_wall_e_%s'
                                                    % cls.args.your_login),
                                         is_private=True)
        try:
            cls.bbrepo.delete()
        except requests.exceptions.HTTPError as e:
            if e.response.status_code != 404:
                raise

        cls.bbrepo.create()
        cls.wall_e = WallE('scality_wall-e', cls.args.wall_e_password,
                           'wall_e@scality.com')
        cls.gitrepo = GitRepository(cls.bbrepo.get_git_url())
        cls.gitrepo.init()
        cls.gitrepo.create_ring_branching_model()

    def create_feature_branch_and_pull_request(
            self,
            feature_branch,
            from_branch,
            reviewers=['scality_wall-e'],
            file=True):

        self.gitrepo.create_branch(feature_branch, from_branch=from_branch,
                                   file=file)
        return self.bbrepo.create_pull_request(title='title',
                                               name='name',
                                               source={'branch':
                                                       {'name':
                                                        feature_branch}},
                                               destination={'branch':
                                                            {'name':
                                                             from_branch}},
                                               close_source_branch=True,
                                               reviewers=[{'username':
                                                           'scality_wall-e'}],
                                               description='')

    def test_bugfix_full_merge_manual(self):
        feature_branch = 'bugfix/RING-0000'
        dst_branch = 'development/4.3'
        pr = self.create_feature_branch_and_pull_request(feature_branch,
                                                         dst_branch)
        with self.assertRaises(AuthorApprovalRequiredException):
            self.wall_e.handle_pull_request('scality',
                                            self.bbrepo['repo_slug'], pr['id'],
                                            bypass_build_status=True)
<<<<<<< HEAD
=======
        # PeerApprovalRequiredException and AuthorApprovalRequiredException have
        # the same message, so CommentAlreadyExistsException is used
>>>>>>> b9f95ee9
        with self.assertRaises(CommentAlreadyExistsException):
            self.wall_e.handle_pull_request('scality',
                                            self.bbrepo['repo_slug'], pr['id'],
                                            bypass_author_approval=True,
                                            bypass_build_status=True)
        self.wall_e.handle_pull_request('scality', self.bbrepo['repo_slug'],
<<<<<<< HEAD
                                        pr['id'], bypass_peer_approval=True,
=======
                                        pr['id'],
                                        bypass_peer_approval=True,
>>>>>>> b9f95ee9
                                        bypass_author_approval=True,
                                        bypass_build_status=True)

    def test_bugfix_full_merge_automatic(self):
        feature_branch = 'bugfix/RING-0001'
        dst_branch = 'development/4.3'
        reviewers = ['scality_wall-e']
        pr = self.create_feature_branch_and_pull_request(feature_branch,
                                                         dst_branch,
                                                         reviewers=reviewers)
        self.wall_e.handle_pull_request('scality', self.bbrepo['repo_slug'],
                                        pr['id'], bypass_author_approval=True,
                                        bypass_peer_approval=True,
                                        bypass_build_status=True)

    def test_handle_manually_twice(self):
        feature_branch = 'bugfix/RING-0002'
        dst_branch = 'development/4.3'
        pr = self.create_feature_branch_and_pull_request(feature_branch,
                                                         dst_branch)
        with self.assertRaises(AuthorApprovalRequiredException):
            self.wall_e.handle_pull_request('scality',
                                            self.bbrepo['repo_slug'], pr['id'],
                                            bypass_build_status=True)
        with self.assertRaises(CommentAlreadyExistsException):
            self.wall_e.handle_pull_request('scality',
                                            self.bbrepo['repo_slug'], pr['id'],
                                            bypass_build_status=True)

    def test_handle_automatically_twice(self):
        feature_branch = 'bugfix/RING-0003'
        dst_branch = 'development/4.3'
        pr = self.create_feature_branch_and_pull_request(feature_branch,
                                                         dst_branch)
        self.wall_e.handle_pull_request('scality', self.bbrepo['repo_slug'],
                                        pr['id'], bypass_peer_approval=True,
                                        bypass_author_approval=True,
                                        bypass_build_status=True)
        with self.assertRaises(NothingToDoException):
            self.wall_e.handle_pull_request('scality',
                                            self.bbrepo['repo_slug'], pr['id'],
                                            bypass_peer_approval=True,
                                            bypass_author_approval=True,
                                            bypass_build_status=True)

    def test_refuse_feature_on_maintenance_branch(self):
        feature_branch = 'feature/RING-0004'
        dst_branch = 'development/4.3'
        pr = self.create_feature_branch_and_pull_request(feature_branch,
                                                         dst_branch)
        with self.assertRaises(BranchDoesNotAcceptFeaturesException):
            self.wall_e.handle_pull_request('scality',
                                            self.bbrepo['repo_slug'], pr['id'])

    def test_branch_name_invalid(self):
        dst_branch = 'feature/RING-0005'
        src_branch = 'user/4.3/RING-0005'
        with self.assertRaises(BranchNameInvalidException):
            DestinationBranch(dst_branch)
            FeatureBranch(src_branch)

    def test_conflict(self):
        feature_branch = 'bugfix/RING-0006'
        dst_branch = 'development/4.3'
        pr1 = self.create_feature_branch_and_pull_request(feature_branch,
                                                          dst_branch,
                                                          file='toto.txt')
        feature_branch = 'improvement/4.3/RING-0006'
        pr2 = self.create_feature_branch_and_pull_request(feature_branch,
                                                          dst_branch,
                                                          file='toto.txt')
        self.wall_e.handle_pull_request('scality', self.bbrepo['repo_slug'],
                                        pr1['id'], bypass_peer_approval=True,
                                        bypass_author_approval=True,
                                        bypass_build_status=True)
        with self.assertRaises(ConflictException):
            self.wall_e.handle_pull_request('scality',
                                            self.bbrepo['repo_slug'],
                                            pr2['id'],
                                            bypass_peer_approval=True,
                                            bypass_author_approval=True,
                                            bypass_build_status=True)
        cmd('git merge --abort')

    def test_build_status_not_there_yet(self):
        feature_branch = 'bugfix/RING-0007'
        dst_branch = 'development/4.3'
        pr = self.create_feature_branch_and_pull_request(feature_branch,
                                                         dst_branch)
        with self.assertRaises(BuildNotStartedException):
            self.wall_e.handle_pull_request('scality',
                                            self.bbrepo['repo_slug'],
                                            pr['id'])

    def set_build_status(self, issue_id, state):
        dst_branch = 'bugfix/RING-%s' % issue_id
        pr = self.create_feature_branch_and_pull_request(dst_branch,
                                                         'development/4.3')
        self.bbrepo.set_build_status(state=state,
                                     url='http://example.com',
                                     revision=pr['source']['commit']['hash'],
                                     key='jenkins_utest')
        self.wall_e.handle_pull_request('scality', self.bbrepo['repo_slug'],
                                        pr['id'])

    def test_build_status_fail(self):
        with self.assertRaises(BuildFailedException):
            self.set_build_status('0008', 'FAILED')

    def test_build_status_inprogress(self):
        with self.assertRaises(BuildInProgressException):
            self.set_build_status('0009', 'INPROGRESS')

    # FIXME: Find a way to test the successful state
    # def test_build_status_success(self):
    #     self.set_build_status('0010', 'SUCCESSFUL')


def main():
    parser = argparse.ArgumentParser(description='Launches Wall-E tests.')
    parser.add_argument('wall_e_password',
                        help='Wall-E\'s password [for Jira and Bitbucket]')
    parser.add_argument('your_login',
                        help='Your Bitbucket login')
    parser.add_argument('your_password',
                        help='Your Bitbucket password')
    parser.add_argument('your_mail',
                        help='Your Bitbucket email address')
    TestWallE.args = parser.parse_args()
    sys.argv = [sys.argv[0]]
    unittest.main(failfast=True)


if __name__ == '__main__':
    main()<|MERGE_RESOLUTION|>--- conflicted
+++ resolved
@@ -15,10 +15,6 @@
                                AuthorApprovalRequiredException,
                                ConflictException,
                                BranchNameInvalidException,
-<<<<<<< HEAD
-                               PeerApprovalRequiredException,
-=======
->>>>>>> b9f95ee9
                                BuildNotStartedException,
                                BuildInProgressException,
                                BuildFailedException)
@@ -81,23 +77,15 @@
             self.wall_e.handle_pull_request('scality',
                                             self.bbrepo['repo_slug'], pr['id'],
                                             bypass_build_status=True)
-<<<<<<< HEAD
-=======
         # PeerApprovalRequiredException and AuthorApprovalRequiredException have
         # the same message, so CommentAlreadyExistsException is used
->>>>>>> b9f95ee9
         with self.assertRaises(CommentAlreadyExistsException):
             self.wall_e.handle_pull_request('scality',
                                             self.bbrepo['repo_slug'], pr['id'],
                                             bypass_author_approval=True,
                                             bypass_build_status=True)
         self.wall_e.handle_pull_request('scality', self.bbrepo['repo_slug'],
-<<<<<<< HEAD
-                                        pr['id'], bypass_peer_approval=True,
-=======
-                                        pr['id'],
                                         bypass_peer_approval=True,
->>>>>>> b9f95ee9
                                         bypass_author_approval=True,
                                         bypass_build_status=True)
 
