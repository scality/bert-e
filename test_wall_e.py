--- conflicted
+++ resolved
@@ -3,29 +3,18 @@
 
 import argparse
 import requests
-import unittest
 import sys
 import unittest
 
 from bitbucket_api import (Repository as BitbucketRepository,
                            get_bitbucket_client)
-<<<<<<< HEAD
-from cmd import cmd
-from git_api import Repository as GitRepository
-from wall_e import WallE
-from wall_e_exceptions import (NotMyJobException,
-                               BranchDoesNotAcceptFeaturesException,
-=======
+
 from wall_e import (DestinationBranch, FeatureBranch, WallE)
 from wall_e_exceptions import (BranchDoesNotAcceptFeaturesException,
->>>>>>> bd41097d
                                CommentAlreadyExistsException,
                                NothingToDoException,
                                AuthorApprovalRequiredException,
                                ConflictException,
-<<<<<<< HEAD
-                               PeerApprovalRequiredException)
-=======
                                BranchNameInvalidException,
                                PeerApprovalRequiredException,
                                BuildNotStartedException,
@@ -33,7 +22,7 @@
                                BuildFailedException)
 from git_api import Repository as GitRepository
 from simplecmd import cmd
->>>>>>> bd41097d
+
 
 
 class TestWallE(unittest.TestCase):
