--- conflicted
+++ resolved
@@ -308,14 +308,10 @@
         logging.basicConfig(level=logging.CRITICAL)
 
     sys.argv = [sys.argv[0]]
-<<<<<<< HEAD
-    unittest.main(failfast=False)
-=======
     loader = unittest.TestLoader()
     loader.testMethodPrefix = "test_"
     # loader.testMethodPrefix = "test_conflict"  # uncomment for single test
     unittest.main(failfast=True, testLoader=loader)
->>>>>>> 4fec87fc
 
 
 if __name__ == '__main__':
