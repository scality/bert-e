#!/usr/bin/env python
# -*- coding: utf-8 -*-

import argparse
import requests
import sys
import unittest

from bitbucket_api import (Repository as BitbucketRepository,
                           Client)
import wall_e
from wall_e_exceptions import (BranchDoesNotAcceptFeaturesException,
                               CommentAlreadyExistsException,
                               NothingToDoException,
                               AuthorApprovalRequiredException,
                               ConflictException,
                               BranchNameInvalidException)
from git_api import Repository as GitRepository
from simplecmd import cmd


class TestWallE(unittest.TestCase):
    @classmethod
    def setUpClass(cls):
        client = Client(cls.args.your_login,
                        cls.args.your_password,
                        cls.args.your_mail)
        cls.bbrepo = BitbucketRepository(client,
                                         owner='scality',
                                         repo_slug=('test_wall_e_%s'
                                                    % cls.args.your_login),
                                         is_private=True)
        try:
            cls.bbrepo.delete()
        except requests.exceptions.HTTPError as e:
            if e.response.status_code != 404:
                raise

        cls.bbrepo.create()
        cls.gitrepo = GitRepository(cls.bbrepo.get_git_url())
        cls.gitrepo.init()
        cls.gitrepo.create_ring_branching_model()

    def create_pr(
            self,
            feature_branch,
            from_branch,
            reviewers=['scality_wall-e'],
            file=True):

        self.gitrepo.create_branch(feature_branch, from_branch=from_branch,
                                   file=file)
        return self.bbrepo.create_pull_request(title='title',
                                               name='name',
                                               source={'branch':
                                                       {'name':
                                                        feature_branch}},
                                               destination={'branch':
                                                            {'name':
                                                             from_branch}},
                                               close_source_branch=True,
                                               reviewers=[{'username':
                                                           'scality_wall-e'}],
                                               description='')

    def handle(self,
               pull_request_id,
               bypass_peer_approval=True,
               bypass_author_approval=True,
               bypass_jira_version_check=True,
               bypass_jira_type_check=True,
               bypass_build_status=True,
               reference_git_repo='',
               no_comment=False,
               interactive=False):

        kwargs = locals()
        del kwargs['self']
        sys.argv = ["wall-e.py"]
        if bypass_author_approval:
            sys.argv.append('--bypass_author_approval')
        if bypass_peer_approval:
            sys.argv.append('--bypass_peer_approval')
        if bypass_jira_version_check:
            sys.argv.append('--bypass_jira_version_check')
        if bypass_jira_type_check:
            sys.argv.append('--bypass_jira_type_check')
        if bypass_build_status:
            sys.argv.append('--bypass_build_status')
        if no_comment:
            sys.argv.append('--no_comment')
        if interactive:
            sys.argv.append('--interactive')

        sys.argv.append('--slug')
        sys.argv.append(self.bbrepo['repo_slug'])
        sys.argv.append(str(pull_request_id))
        sys.argv.append(self.args.wall_e_password)
        wall_e.main()

    def test_bugfix_full_merge_manual(self):
        pr = self.create_pr('bugfix/RING-0000', 'development/4.3')
        with self.assertRaises(AuthorApprovalRequiredException):
            self.handle(pr['id'], bypass_author_approval=False)
        # PeerApprovalRequiredException and AuthorApprovalRequiredException
        # have the same message, so CommentAlreadyExistsException is used
        with self.assertRaises(CommentAlreadyExistsException):
            self.handle(pr['id'], bypass_author_approval=False)
        self.handle(pr['id'])

    def test_bugfix_full_merge_automatic(self):
        pr = self.create_pr('bugfix/RING-0001', 'development/4.3')
        self.handle(pr['id'])

    def test_handle_manually_twice(self):
        # TODO : remove this test, redundant with test_bugfix_full_merge_manual
        pr = self.create_pr('bugfix/RING-0002', 'development/4.3')
        with self.assertRaises(AuthorApprovalRequiredException):
            self.handle(pr['id'], bypass_author_approval=False)
        with self.assertRaises(CommentAlreadyExistsException):
            self.handle(pr['id'], bypass_author_approval=False)

    def test_handle_automatically_twice(self):
        pr = self.create_pr('bugfix/RING-0003', 'development/4.3')
        self.handle(pr['id'])
        with self.assertRaises(NothingToDoException):
            self.handle(pr['id'])

    def test_refuse_feature_on_maintenance_branch(self):
        pr = self.create_pr('feature/RING-0004', 'development/4.3')
        with self.assertRaises(BranchDoesNotAcceptFeaturesException):
            self.handle(pr['id'])

    def test_branch_name_invalid(self):
        dst_branch = 'feature/RING-0005'
        src_branch = 'user/4.3/RING-0005'
        with self.assertRaises(BranchNameInvalidException):
            wall_e.DestinationBranch(dst_branch)
            wall_e.FeatureBranch(src_branch)

    def test_conflict(self):
        pr1 = self.create_pr('bugfix/RING-0006', 'development/4.3',
                             file='toto.txt')
        self.handle(pr1['id'])
        pr2 = self.create_pr('improvement/RING-0006', 'development/4.3',
                             file='toto.txt')
        with self.assertRaises(ConflictException):
            self.handle(pr2['id'])
        cmd('git merge --abort')

    # FIXME: Find a way to test not started build
    def test_build_status_not_there_yet(self):
<<<<<<< HEAD
        pr = self.create_pr('bugfix/RING-0007', 'development/4.3')
        with self.assertRaises(BuildNotStartedException):
            self.handle(pr['id'], bypass_build_status=False)
=======
        pass
>>>>>>> 04f96652

    # FIXME: Find a way to test failed build
    def test_build_status_fail(self):
        pass

    # FIXME: Find a way to test build in progress
    def test_build_status_inprogress(self):
        pass

    # FIXME: Find a way to test successful build
    def test_build_status_success(self):
        pass

    def test_bypass_all_approvals_through_a_bitbucket_comment(self):
        pr = self.create_pr('bugfix/RING-00045', 'development/4.3')
        pr.add_comment('wall-e'
                       ' --bypass_author_approval'
                       ' --bypass_peer_approval'
                       ' --bypass_build_status'
                       ' --bypass_jira_version_check'
                       ' --bypass_jira_type_check')
        self.handle(
            pr['id'],
            bypass_author_approval=False,
            bypass_peer_approval=False,
            bypass_build_status=False,
            bypass_jira_type_check=False,
            bypass_jira_version_check=False)


def main():
    parser = argparse.ArgumentParser(description='Launches Wall-E tests.')
    parser.add_argument('wall_e_password',
                        help='Wall-E\'s password [for Jira and Bitbucket]')
    parser.add_argument('your_login',
                        help='Your Bitbucket login')
    parser.add_argument('your_password',
                        help='Your Bitbucket password')
    parser.add_argument('your_mail',
                        help='Your Bitbucket email address')
    TestWallE.args = parser.parse_args()
    sys.argv = [sys.argv[0]]
    loader = unittest.TestLoader()
    loader.testMethodPrefix = "test_"
    # loader.testMethodPrefix = "test_conflict"  # uncomment for single test
    unittest.main(failfast=True, testLoader=loader)


if __name__ == '__main__':
    main()<|MERGE_RESOLUTION|>--- conflicted
+++ resolved
@@ -150,13 +150,7 @@
 
     # FIXME: Find a way to test not started build
     def test_build_status_not_there_yet(self):
-<<<<<<< HEAD
-        pr = self.create_pr('bugfix/RING-0007', 'development/4.3')
-        with self.assertRaises(BuildNotStartedException):
-            self.handle(pr['id'], bypass_build_status=False)
-=======
-        pass
->>>>>>> 04f96652
+        pass
 
     # FIXME: Find a way to test failed build
     def test_build_status_fail(self):
