--- conflicted
+++ resolved
@@ -31,7 +31,6 @@
                                IncompatibleSourceBranchPrefix,
                                IntegrationPullRequestsCreated,
                                InitMessage,
-                               IntegrationPullRequestsCreated,
                                MissingJiraId,
                                NotEnoughCredentials,
                                NothingToDo,
@@ -1086,16 +1085,6 @@
         # test bypass all approvals through an incorrect bitbucket comment
         pr = self.create_pr('bugfix/RING-00001', 'development/4.3')
         pr_admin = self.bbrepo.get_pull_request(pull_request_id=pr['id'])
-<<<<<<< HEAD
-        pr_admin.add_comment('@%s'
-                             ' bypass_author_aproval'  # a p is missing
-                             ' bypass_peer_approval'
-                             ' bypass_tester_approval'
-                             ' bypass_build_status'
-                             ' bypass_jira_check' % WALL_E_USERNAME)
-        self.skip_prs_integration_message(pr['id'],
-                                          ['bypass_jira_check'])
-=======
         comment = pr_admin.add_comment(
             '@%s'
             ' bypass_author_aproval'  # a p is missing
@@ -1104,7 +1093,6 @@
             ' bypass_build_status'
             ' bypass_jira_check' % WALL_E_USERNAME
         )
->>>>>>> d092498e
         retcode = self.handle(pr['id'], options=['bypass_jira_check'])
         self.assertEqual(retcode, UnknownCommand.code)
         comment.delete()
@@ -1512,8 +1500,8 @@
         self.set_build_status_on_pr_id(pr['id']+3, 'SUCCESSFUL')
         self.set_build_status_on_pr_id(pr['id'], 'FAILED')
         retcode = self.handle(
-            pr['id'],
-            options=self.bypass_all_but(['bypass_build_status']))
+                pr['id'],
+                options=self.bypass_all_but(['bypass_build_status']))
         self.assertEqual(retcode, SuccessMessage.code)
 
     def test_build_status(self):
