#!/usr/bin/env python
# -*- coding: utf-8 -*-

import requests
from git_api import Repository as GitRepository, Branch as GitBranch


def fake_user_dict(username):
    return {
        "username": username,
        "display_name": username,
        "uuid": "{1cd06601-cd0e-4fce-be03-e9ac226978b7}",
        "links": fake_links_dict(['avatar', 'html', 'self']),
    }


def fake_links_dict(keys):
    return {}


def fake_repository_dict(name):
    return {
        "full_name": "teamsinspace/documentation-tests",
        "links": fake_links_dict(['avatar', 'html', 'self']),
        "name": "documentation-tests",
        "type": "repository",
        "uuid": "{b4434b4d-6a0e-4f57-8d75-e02a824abeb0}"
    }


class Error404Response:
    status_code = 404


class Client:
    def __init__(self, username, password, email):
        self.username = username
        self.password = password
        self.auth = self


class BitBucketObject(object):
    def __getitem__(self, item):
        return self.__getattribute__(item)

    def __setitem__(self, item, value):
        return self.__setattr__(item, value)

    def create(self):
        self.__class__.items.insert(0, self)
        return self

    def delete(self):
        try:
            self.__class__.items.remove(self)
        except ValueError:
            raise requests.exceptions.HTTPError(response=Error404Response())


class Controller(object):
    def __init__(self, client, controlled):
        self.controlled = controlled
        self.client = client

    def __getitem__(self, item):
        return self.controlled.__getattribute__(item)

    def __setitem__(self, item, value):
        return self.controlled.__setattr__(item, value)


class Repository(BitBucketObject):
    items = []
    repos = {}

    def __init__(self, client, owner, repo_slug, scm='git', is_private=True):
        self.client = client

        #  URL params #
        self.repo_owner = owner
        self.repo_slug = repo_slug

        #  JSON params #
        self.scm = scm
        self.has_wiki = True
        self.description = "description"
        self.links = {
            key: {"href": "http://..."} for key in
            ['watchers', 'commits', 'self', 'html', 'avatar', 'forks',
             'clone', 'pullrequests']}
        self.fork_policy = "allow_forks"
        self.name = "repo name"
        self.language = "python"
        self.created_on = "2011-12-20T16:35:06.480042+00:00"
        self.full_name = "tutorials/tutorials.bitbucket.org"
        self.has_issues = True
        self.owner = fake_user_dict(client.username)
        self.updated_on = "2014-11-03T02:24:08.409995+00:00"
        self.size = 76182262
        self.is_private = is_private
        self.uuid = "{9970a9b6-2d86-413f-8555-da8e1ac0e542}"

        # ###############

    def delete(self):
        BitBucketObject.delete(self)
        PullRequest.items = []
        Comment.items = []

    def create(self):
        self.gitrepo = GitRepository(None)
        self.gitrepo.cmd('git init')
        self.gitrepo.revisions = {}  # UGLY
        Repository.repos[(self.repo_owner, self.repo_slug)] = self.gitrepo
        return BitBucketObject.create(self)

    def get_git_url(self):
        self.gitrepo = Repository.repos[(self.repo_owner, self.repo_slug)]
        return self.gitrepo.tmp_directory

    def create_pull_request(self, title, name, source, destination,
                            close_source_branch, description, reviewers=[]):
        self.get_git_url()
        pr = PullRequest(self, title, name, source, destination,
                         close_source_branch, reviewers, description).create()
        prc = PullRequestController(self.client, pr)
        for reviewer in reviewers:
            prc.add_participant(reviewer)
        return prc

    def get_pull_requests(self):
        return [PullRequestController(self.client, item)
                for item in PullRequest.items]

    def get_pull_request(self, pull_request_id):
        assert type(pull_request_id) == int
        for pr in self.get_pull_requests():
            if pr['id'] == pull_request_id:
                return pr
        raise Exception("Did not find this pr")

    def get_build_status(self, revision, key):
        try:
            return self.gitrepo.revisions[(revision, key)]
        except KeyError:
            raise requests.exceptions.HTTPError(response=Error404Response())

    def set_build_status(self, revision, key, state, name, url):
        self.get_git_url()
        self.gitrepo.revisions[(revision, key)] = {'state': state}


class PullRequestController(Controller):
    def add_comment(self, msg):
        comment = Comment(self.client, content=msg,
                          full_name=self.controlled.full_name(),
                          pull_request_id=self.controlled.id).create()

        self.update_participant(role='PARTICIPANT')
        return comment

    def get_comments(self):
        return [Controller(self.client, c) for c in Comment.get_list(
                self.client, full_name=self.controlled.full_name(),
                pull_request_id=self.controlled.id)]

    def merge(self):
        raise NotImplemented('Merge')

    def approve(self):
        self.update_participant(approved=True, role='REVIEWER')

    def update_participant(self, approved=None, role=None):
        # locate participant
        exists = False
        for participant in self['participants']:
            if participant['user']['username'] == self.client.username:
                exists = True
                break

        if not exists:
            # new participant
            self.add_participant(fake_user_dict(self.client.username))
            participant = self['participants'][-1]

        # update it
        if approved is not None:
            participant['approved'] = approved
        if role is not None:
            # role cannot downgrade from REVIEWER to PARTICIPANT
            if participant['role'] == 'REVIEWER' and role == 'PARTICIPANT':
                role = 'REVIEWER'
            participant['role'] = role

    def add_participant(self, user_struct):
        self['participants'].append({
            'user': user_struct,
            'approved': False,
            'role': 'PARTICIPANT'})

    def decline(self):
        self['state'] = "DECLINED"


class Branch(object):
    def __init__(self, gitrepo, branch_name):
        self.git_branch = GitBranch(gitrepo, branch_name)

    def __getitem__(self, item):
        if item == 'hash':
            return self.git_branch.get_latest_commit()
        elif item == 'links':
            return fake_repository_dict(['self'])


class PullRequest(BitBucketObject):
    items = []

    def __init__(self, repo, title, name, source, destination,
                 close_source_branch, reviewers, description):
        self.repo = repo
        self.client = repo.client

        #  JSON params #
        self.author = fake_user_dict(self.client.username)

        self.close_source_branch = False
        self.closed_by = None
        self.comment_count = 2
        self.created_on = "2015-10-15T16:38:55.491628+00:00"
        self.description = description
        self.destination = {
            "branch": destination['branch'],
            "commit": Branch(self.repo.gitrepo, destination['branch']['name']),
            "repository": fake_repository_dict("sd")
        }
        self.id = len(PullRequest.items)
        self.links = fake_links_dict(
            ['activity', 'approve', 'comments', 'commits',
             'decline', 'diff', 'html', 'merge', 'self'])
        self.merge_commit = None
        self.participants = []
        self.reason = ""
        self.source = {
            "branch": source['branch'],
            "commit": Branch(self.repo.gitrepo, source['branch']['name']),
            "repository": fake_repository_dict("")
        }
        self.task_count = 1
        self.title = "Changes"
        self.type = "pullrequest"
        self.updated_on = "2016-01-12T19:31:23.673329+00:00"
<<<<<<< HEAD
        self.state = "OPEN"
=======
        self._state = "OPEN"
>>>>>>> 7e7d3f55

    def state(self):
        dst_branch = GitBranch(self.repo.gitrepo,
                               self.destination['branch']['name'])
<<<<<<< HEAD
        if (dst_branch.includes_commit(self.source['branch']['name'])
           and self.state == "OPEN"):

            self.state = "MERGED"
=======
        if (dst_branch.includes_commit(self.source['branch']['name']) and
           self._state == "OPEN"):
            self._state = "MERGED"

        return self._state

    @state.setter
    def state(self, value):
        self._state = value
>>>>>>> 7e7d3f55

    def full_name(self):
        return self['destination']['repository']['full_name']


class Comment(BitBucketObject):
    items = []

    def __init__(self, client, content, pull_request_id, full_name):
        #  URL params #
        self.pull_request_id = pull_request_id
        self.full_name = full_name

        #  JSON params #
        self.links = fake_links_dict(['self', 'html'])
        self.content = {"raw": content, "markup": "markdown", "html": content}
        self.created_on = "2013-11-19T21:19:24.138375+00:00"
        self.user = fake_user_dict(client.username)
        self.updated_on = "2013-11-19T21:19:24.141013+00:00"
        self.id = len(Comment.items)

    @staticmethod
    def get_list(client, full_name, pull_request_id):
        return [c for c in Comment.items if c.full_name == full_name and
                c.pull_request_id == pull_request_id]


class BuildStatus(BitBucketObject):
    pass<|MERGE_RESOLUTION|>--- conflicted
+++ resolved
@@ -250,21 +250,12 @@
         self.title = "Changes"
         self.type = "pullrequest"
         self.updated_on = "2016-01-12T19:31:23.673329+00:00"
-<<<<<<< HEAD
-        self.state = "OPEN"
-=======
         self._state = "OPEN"
->>>>>>> 7e7d3f55
-
+
+    @property
     def state(self):
         dst_branch = GitBranch(self.repo.gitrepo,
                                self.destination['branch']['name'])
-<<<<<<< HEAD
-        if (dst_branch.includes_commit(self.source['branch']['name'])
-           and self.state == "OPEN"):
-
-            self.state = "MERGED"
-=======
         if (dst_branch.includes_commit(self.source['branch']['name']) and
            self._state == "OPEN"):
             self._state = "MERGED"
@@ -274,7 +265,6 @@
     @state.setter
     def state(self, value):
         self._state = value
->>>>>>> 7e7d3f55
 
     def full_name(self):
         return self['destination']['repository']['full_name']
