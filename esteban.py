#!/usr/bin/env python
"""A python daemon that listens for webhooks coming from bitbucket and
launches, Wall-E accordingly.
"""
import argparse
import json
import logging
import sys
from collections import namedtuple
from datetime import datetime
from functools import wraps
from threading import Thread

import os
import wall_e
from flask import Flask, request, Response
from raven.contrib.flask import Sentry

if sys.version_info.major < 3:
    import Queue as queue
else:
    import queue


APP = Flask(__name__)
FIFO = queue.Queue()
try:
    SENTRY = Sentry(APP, logging=True, level=logging.INFO,
                    dsn=os.environ['SENTRY_DSN'])
except KeyError:
    SENTRY = None


Job = namedtuple('Job', ('repo_owner', 'repo_slug', 'revision', 'start_time'))


def wall_e_launcher():
    """Basic worker loop that waits for wall_e jobs and launches them."""
    pwd = os.environ['WALL_E_PWD']
    while True:
        job = FIFO.get()
<<<<<<< HEAD
        sys.argv[:] = []
        sys.argv.extend([
            'wall_e',
            '-v',
            '--owner', job.repo_owner,
            '--slug', job.repo_slug,
            str(job.revision),
            pwd
        ])
=======
        sys.argv = ['wall_e', '-v', '--owner', job.repo_owner,
                    '--slug', job.repo_slug, job.revision, pwd]

>>>>>>> 49a55654
        try:
            wall_e.main()
        except Exception as err:
            if SENTRY:
                SENTRY.captureException()
            else:
                logging.error("Wall-e job %s finished with an error: %s",
                              job, err)
        finally:
            FIFO.task_done()

            logging.debug("It took Esteban %s to handle job %s:%s",
                          datetime.now() - job.start_time,
                          job.repo_slug, job.revision)

<<<<<<< HEAD
=======
        logging.debug("It took Esteban %s to handle job %s:%s",
                      datetime.now() - job.start_time, job.repo_slug,
                      job.revision)
>>>>>>> 49a55654


def check_auth(username, password):
    """This function is called to check if a username /
    password combination is valid.
    """
    return username == os.environ['WEBHOOK_LOGIN'] and \
        password == os.environ['WEBHOOK_PWD']


def authenticate():
    """Sends a 401 response that enables basic auth"""
    return Response(
        'Could not verify your access level for that URL.\n'
        'You have to login with proper credentials', 401,
        {'WWW-Authenticate': 'Basic realm="Login Required"'})


def requires_auth(func):
    """Decorator to require auth on selected operations."""
    @wraps(func)
    def decorated(*args, **kwargs):
        auth = request.authorization
        if not auth or not check_auth(auth.username, auth.password):
            return authenticate()
        return func(*args, **kwargs)
    return decorated


@APP.route('/', methods=['GET'])
def display_queue():
    return str(list(FIFO.queue))


@APP.route('/bitbucket', methods=['POST'])
@requires_auth
def parse_bitbucket_webhook():
    """React to a webhook event coming from bitbucket."""
    # The event key of the event that triggers the webhook
    # for example, repo:push.
    entity, event = request.headers.get('X-Event-Key').split(':')
    json_data = json.loads(request.data)
    repo_owner = json_data['repository']['owner']['username']
    repo_slug = json_data['repository']['name']
    branch_or_commit_or_pr = None
    revision = None
    if entity == 'repo':
        revision = handle_repo_event(event, json_data)
    if entity == 'pullrequest':
        revision = handle_pullrequest_event(event, json_data)

    if not revision:
        logging.debug('Nothing to do')
        return Response('OK', 200)

    logging.info('Queuing job %s:%s', repo_slug, revision)
    FIFO.put(Job(repo_owner, repo_slug, revision, datetime.now()))

    return Response('OK', 200)


def handle_repo_event(event, json_data):
    """Handle repository event.

    Parse the event's JSON for interesting events
    ('push', 'commit_status_created', 'commit_status_updated') and return
    the corresponding git rev-spec to analyse.

    """
    if event == 'push':
        if 'new' not in json_data['push']:
            logging.info('A branch has been deleted, ignoring...')
            return
        push_type = json_data['push']['new']['type']
        if push_type != 'branch':
            logging.info('Something has been pushed but it is not a branch, '
                         'ignoring...')
            return
        branch_name = json_data['push']['new']['name']
        logging.info('The branch <%s> has been updated', branch_name)
        return branch_name

    if event in ['commit_status_created', 'commit_status_updated']:
        commit_url = json_data['commit_status']['links']['commit']['href']
        commit_sha1 = commit_url.split('/')[-1]
        logging.info('The build status of commit <%s> has been updated: %s',
                     commit_sha1, commit_url)
        return commit_sha1


def handle_pullrequest_event(event, json_data):
    """Handle an event on a pull-request.

    Parse the PR event and return the pull request's ID

    """
    pr_id = json_data['pullrequest']['id']
    logging.info('The pull request <%s> has been updated', pr_id)
    return str(pr_id)


def main():
    """Program entry point."""
    parser = argparse.ArgumentParser(
        add_help=True,
        description='Handles webhook calls.'
    )

    parser.add_argument('--host', type=str, default='0.0.0.0',
                        help='server host (defaults to 0.0.0.0)')
    parser.add_argument('--port', '-p', type=int, default=5000,
                        help='server port (defaults to 5000)')
    parser.add_argument('--verbose', '-v', action='store_true', default=False,
                        help='verbose mode')

    args = parser.parse_args()

    #assert os.environ['WEBHOOK_LOGIN']
    #assert os.environ['WEBHOOK_PWD']

    logging.basicConfig(level=logging.DEBUG if args.verbose else logging.INFO)

    worker = Thread(target=wall_e_launcher)
    worker.daemon = True
    worker.start()
    APP.run(host=args.host, port=args.port, debug=args.verbose)


if __name__ == '__main__':
    main()<|MERGE_RESOLUTION|>--- conflicted
+++ resolved
@@ -5,17 +5,17 @@
 import argparse
 import json
 import logging
+import os
 import sys
 from collections import namedtuple
 from datetime import datetime
 from functools import wraps
 from threading import Thread
 
-import os
-import wall_e
 from flask import Flask, request, Response
 from raven.contrib.flask import Sentry
 
+import wall_e
 if sys.version_info.major < 3:
     import Queue as queue
 else:
@@ -30,7 +30,6 @@
 except KeyError:
     SENTRY = None
 
-
 Job = namedtuple('Job', ('repo_owner', 'repo_slug', 'revision', 'start_time'))
 
 
@@ -39,7 +38,6 @@
     pwd = os.environ['WALL_E_PWD']
     while True:
         job = FIFO.get()
-<<<<<<< HEAD
         sys.argv[:] = []
         sys.argv.extend([
             'wall_e',
@@ -49,11 +47,6 @@
             str(job.revision),
             pwd
         ])
-=======
-        sys.argv = ['wall_e', '-v', '--owner', job.repo_owner,
-                    '--slug', job.repo_slug, job.revision, pwd]
-
->>>>>>> 49a55654
         try:
             wall_e.main()
         except Exception as err:
@@ -68,13 +61,6 @@
             logging.debug("It took Esteban %s to handle job %s:%s",
                           datetime.now() - job.start_time,
                           job.repo_slug, job.revision)
-
-<<<<<<< HEAD
-=======
-        logging.debug("It took Esteban %s to handle job %s:%s",
-                      datetime.now() - job.start_time, job.repo_slug,
-                      job.revision)
->>>>>>> 49a55654
 
 
 def check_auth(username, password):
