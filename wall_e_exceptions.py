--- conflicted
+++ resolved
@@ -70,18 +70,9 @@
     template = 'need_approval.md'
 
 
-<<<<<<< HEAD
-class BranchHistoryMismatch(WallE_TemplateException):
-    template = 'history_mismatch.md'
-
-
-class PrefixCannotBeMergedException(WallE_TemplateException):
-    template = 'forbidden_branch.md'
-=======
 class MissingJiraIdMaintenance(WallE_TemplateException):
     code = 10010
     template = 'missing_jira_id_for_maintenance_branch.md'
->>>>>>> 895dd775
 
 
 class MismatchPrefixIssueType(WallE_TemplateException):
@@ -102,6 +93,11 @@
 class BranchDoesNotAcceptFeatures(WallE_TemplateException):
     code = 10014
     template = 'forbidden_branch_in_maintenance.md'
+
+
+class BranchHistoryMismatch(WallE_TemplateException):
+    code = 10015
+    template = 'history_mismatch.md'
 
 
 # internal exceptions
