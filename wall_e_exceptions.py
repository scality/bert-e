--- conflicted
+++ resolved
@@ -23,39 +23,12 @@
     pass
 
 
-<<<<<<< HEAD
-class AuthorApprovalRequiredException(WallE_Exception):
-    def __init__(self, child_pull_requests):
-        if len(child_pull_requests) == 0:
-            msg = ('Waiting for author approval on this PR (manual port)'
-                   ' or parent (auto port).')
-        else:
-            msg = ('The author of this pull request has not approved it.\n\n'
-                   'The author may :\n\n'
-                   '* either approve this pull request and let me merge'
-                   'all versions mentionned in the Fix Version/s ticket '
-                   'automatically (auto port).\n'
-                   '* or approve child pull requests individually '
-                   'if you want more control (manual port):\n')
-            for pr in child_pull_requests:
-                msg += ('    * %s (pull request #%s)\n'
-                        % (pr['destination']['branch']['name'], pr['id']))
-
-        WallE_Exception.__init__(self, msg)
-
-
-class PeerApprovalRequiredException(WallE_Exception):
-    def __init__(self, child_pull_requests):
-        msg = 'Waiting for all reviewers to approve this PR.'
-        WallE_Exception.__init__(self, msg)
-=======
 class AuthorApprovalRequiredException(WallE_TemplateException):
     template = 'need_approval.md'
 
 
 class PeerApprovalRequiredException(WallE_TemplateException):
     template = 'need_approval.md'
->>>>>>> b9f95ee9
 
 
 class UnrecognizedBranchPatternException(WallE_Exception):
@@ -77,37 +50,18 @@
     def __init__(self, name):
         self.branch = name
         WallE_Exception.__init__(self, 'Invalid name: %r' % name)
-<<<<<<< HEAD
-=======
 
 
 class PrefixCannotBeMergedException(WallE_TemplateException):
     template = 'forbidden_branch.md'
 
->>>>>>> b9f95ee9
 
 class BranchDoesNotAcceptFeaturesException(WallE_TemplateException):
     template = 'forbidden_branch_in_maintenance.md'
 
-<<<<<<< HEAD
-class PrefixCannotBeMergedException(WallE_Exception):
-    def __init__(self, branch_to_be_merged):
-        msg = ("Sorry buddy! I cannot merge the branch `%s` into "
-               "`development/*` branches\n\n"
-               "The only patterns accepted are :\n"
-               "```"
-               "feature/RING-*\n"
-               "bugfix/RING-*\n"
-               "enhancement/RING-*\n"
-               "```"
-               "You should rename your branch and retry!"
-               % branch_to_be_merged)
-        WallE_Exception.__init__(self, msg)
-=======
 
 class ConflictException(WallE_TemplateException):
     template = 'conflict.md'
->>>>>>> b9f95ee9
 
 
 class BuildFailedException(WallE_Exception):
@@ -125,68 +79,4 @@
 class BuildNotStartedException(WallE_Exception):
     def __init__(self, pr_id):
         msg = 'The build on the pull request #%s did not start yet.' % pr_id
-<<<<<<< HEAD
-        return WallE_Exception.__init__(self, msg)
-
-
-class BranchDoesNotAcceptFeaturesException(WallE_Exception):
-    def __init__(self, branch_to_be_merged):
-        msg = ("Sorry buddy! I cannot accept a `feature/*` branch "
-               "in a maintenance branch\n\n"
-               "The only patterns accepted are :\n\n"
-               "```\n"
-               "bugfix/RING-*\n"
-               "enhancement/RING-*\n"
-               "```\n"
-               "You should rename your branch and retry!\n")
-        WallE_Exception.__init__(self, msg)
-
-
-# TODO: remove the following exception
-class ManualModeException(WallE_Exception):
-    def __init__(self, current_branch, branch_to_be_merged):
-        msg = ("You have requested the manual mode."
-               "I've prepared the integration branch but "
-               "you need to merge manually.\n"
-               "Next steps :\n"
-               '```\n'
-               '#!bash\n'
-               " $ git checkout %s\n"
-               " $ git merge %s\n"
-               " $ # fix the conflicts if any.\n"
-               " $ git add <any modified file>\n"
-               " $ git commit\n"
-               " $ git push\n"
-               '```\n'
-               "After that, send your pull request id to "
-               "release.engineering@scality.com so we start again\n\n"
-               "Note : This last (annoying) step "
-               "will be automated in the next days"
-               % (current_branch.name, branch_to_be_merged.name))
-        WallE_Exception.__init__(self, msg)
-
-
-class ConflictException(WallE_Exception):
-    def __init__(self, current_branch, branch_to_be_merged):
-        msg = ("Ouch:bangbang: I've encountered a conflict when I tried "
-               "to merge `%s` into `%s`.\n\n"
-               "Steps to resolve :\n"
-               '```\n'
-               '#!bash\n'
-               " $ git fetch\n"
-               " $ git checkout %s\n"
-               " $ git merge origin/%s\n"
-               " $ # intense conflict fixing\n"
-               " $ git add <any modified file>\n"
-               " $ git commit\n"
-               " $ git push\n"
-               '```\n'
-               "After that, send your pull request id to "
-               "release.engineering@scality.com so we start again\n\n"
-               "Note : This last (annoying) step will be automated "
-               "in the next days"
-               % (branch_to_be_merged.name, current_branch.name,
-                  current_branch.name, branch_to_be_merged.name))
-=======
->>>>>>> b9f95ee9
         WallE_Exception.__init__(self, msg)