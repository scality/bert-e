--- conflicted
+++ resolved
@@ -5,10 +5,7 @@
 
 
 class WallE_Exception(Exception):
-    def __init__(self, **kwargs):
-        msg = render(self.template, **kwargs)
-        Exception.__init__(self, msg)
-
+    pass
 
 class WallE_TemplateException(Exception):
     def __init__(self, **kwargs):
@@ -24,20 +21,12 @@
 class CommentAlreadyExistsException(WallE_InternalException):
     pass
 
-<<<<<<< HEAD
-class AuthorApprovalRequiredException(WallE_Exception):
-    template = 'need_approval.md'
-
-
-class PeerApprovalRequiredException(WallE_Exception):
-=======
 
 class AuthorApprovalRequiredException(WallE_TemplateException):
     template = 'need_approval.md'
 
 
 class PeerApprovalRequiredException(WallE_TemplateException):
->>>>>>> b9f95ee9
     template = 'need_approval.md'
 
 
@@ -47,15 +36,9 @@
 
 class NotMyJobException(WallE_Exception):
     def __init__(self, current_branch, branch_to_be_merged):
-<<<<<<< HEAD
-        msg = ("Not my job to merge `%s` into `%s`." \
-               % (branch_to_be_merged, current_branch))
-        WallE_InternalException.__init__(self, msg)
-=======
         msg = ("Not my job to merge `%s` into `%s`."
                % (branch_to_be_merged, current_branch))
         WallE_Exception.__init__(self, msg)
->>>>>>> b9f95ee9
 
 
 class NothingToDoException(WallE_InternalException):
@@ -65,19 +48,6 @@
 class BranchNameInvalidException(WallE_Exception):
     def __init__(self, name):
         self.branch = name
-<<<<<<< HEAD
-        return WallE_Exception.__init__(self, 'Invalid name: %r' % name)
-
-
-class PrefixCannotBeMergedException(WallE_Exception):
-    template = 'forbidden_branch.md'
-
-
-class BuildFailedException(WallE_Exception):
-    def __init__(self, pr_id):
-        msg = 'The build on the pull request #%s did not succeed' % pr_id
-        return WallE_Exception.__init__(self, msg)
-=======
         WallE_Exception.__init__(self, 'Invalid name: %r' % name)
 
 
@@ -97,32 +67,15 @@
     def __init__(self, pr_id):
         msg = 'The build on the pull request #%s did not succeed' % pr_id
         WallE_Exception.__init__(self, msg)
->>>>>>> b9f95ee9
 
 
 class BuildInProgressException(WallE_Exception):
     def __init__(self, pr_id):
         msg = 'The build on the pull request #%s is still in progress...'
-<<<<<<< HEAD
-        return WallE_Exception.__init__(self, msg % pr_id)
-=======
         WallE_Exception.__init__(self, msg % pr_id)
->>>>>>> b9f95ee9
 
 
 class BuildNotStartedException(WallE_Exception):
     def __init__(self, pr_id):
         msg = 'The build on the pull request #%s did not start yet.' % pr_id
-<<<<<<< HEAD
-        return WallE_Exception.__init__(self, msg)
-
-
-class BranchDoesNotAcceptFeaturesException(WallE_Exception):
-    template = 'forbidden_branch_in_maintenance.md'
-
-
-class ConflictException(WallE_Exception):
-    template = 'conflict.md'
-=======
-        WallE_Exception.__init__(self, msg)
->>>>>>> b9f95ee9
+        WallE_Exception.__init__(self, msg)