#!/usr/bin/env python
# -*- coding: utf-8 -*-

from template_loader import render


# base exceptions
class WallE_TemplateException(Exception):
    code = 0
    template = None
    # whether to re-publish if the message is already in the history
    dont_repeat_if_in_history = 10

    def __init__(self, **kwargs):
        assert 'active_options' in kwargs
        assert self.code != 0
        assert self.template
        assert self.dont_repeat_if_in_history >= 0
        self.msg = render(self.template, code=self.code, **kwargs)
        super(WallE_TemplateException, self).__init__(self.msg)


class WallE_InternalException(Exception):
    pass


class WallE_SilentException(Exception):
    pass


# template exceptions
class InitMessage(WallE_TemplateException):
    code = 100
    template = 'init.md'


class HelpMessage(WallE_TemplateException):
    code = 101
    template = 'help.md'
    dont_repeat_if_in_history = 0  # allow repeating if requested by user


class SuccessMessage(WallE_TemplateException):
    code = 102
    template = 'successful_merge.md'


class CommandNotImplemented(WallE_TemplateException):
    code = 103
    template = 'not_implemented.md'
    dont_repeat_if_in_history = 0  # allow repeating if requested by user


class StatusReport(WallE_TemplateException):
    code = 104
    template = 'status.md'
    dont_repeat_if_in_history = 0  # allow repeating if requested by user


class IncorrectSourceBranchName(WallE_TemplateException):
    code = 105
    template = 'incorrect_source_branch_name.md'


class IncompatibleSourceBranchPrefix(WallE_TemplateException):
    code = 106
    template = 'incompatible_source_branch_prefix.md'


class MissingJiraId(WallE_TemplateException):
    code = 107
    template = 'missing_jira_id.md'


class JiraIssueNotFound(WallE_TemplateException):
    code = 108
    template = 'jira_issue_not_found.md'


class SubtaskIssueNotSupported(WallE_TemplateException):
    code = 109
    template = 'subtask_issue_not_supported.md'


class IncorrectJiraProject(WallE_TemplateException):
    code = 110
    template = 'incorrect_jira_project.md'


class MismatchPrefixIssueType(WallE_TemplateException):
    code = 111
    template = 'mismatch_prefix_issue_type.md'


class IncorrectFixVersion(WallE_TemplateException):
    code = 112
    template = 'incorrect_fix_version.md'


class BranchHistoryMismatch(WallE_TemplateException):
    code = 113
    template = 'history_mismatch.md'


class Conflict(WallE_TemplateException):
    code = 114
    template = 'conflict.md'


class AuthorApprovalRequired(WallE_TemplateException):
    code = 115
    template = 'need_approval.md'


class PeerApprovalRequired(WallE_TemplateException):
    code = 116
    template = 'need_approval.md'


class TesterApprovalRequired(WallE_TemplateException):
    code = 117
    template = 'need_approval.md'


class BuildFailed(WallE_TemplateException):
    code = 118
    template = 'build_failed.md'


<<<<<<< HEAD
class AfterPullRequest(WallE_TemplateException):
    code = 119
    template = 'after_pull_request.md'
=======
class UnanimityApprovalRequired(WallE_TemplateException):
    code = 119
    template = 'need_approval.md'
>>>>>>> 44035283


# internal exceptions
class UnableToSendEmail(WallE_InternalException):
    pass


class ImproperEmailFormat(WallE_InternalException):
    pass


class BranchNameInvalid(WallE_InternalException):
    def __init__(self, name):
        self.branch = name
        msg = 'Invalid name: %r' % name
        super(BranchNameInvalid, self).__init__(msg)


class ParentPullRequestNotFound(WallE_InternalException):
    def __init__(self, pr_id):
        msg = ("The parent Pull Request from this pull request #%s"
               " couldn't be found." % pr_id)
        super(ParentPullRequestNotFound, self).__init__(msg)


class JiraUnknownIssueType(WallE_InternalException):
    def __init__(self, issue_type):
        msg = ("Jira issue: unknown type %r" % issue_type)
        super(JiraUnknownIssueType, self).__init__(msg)


class DevBranchesNotSelfContained(WallE_InternalException):
    def __init__(self, upstream_branch, downstream_branch):
        msg = ("The git repository appears to be in a bad shape. "
               "Branch `%s` is not included in branch `%s`." % (
                   upstream_branch, downstream_branch))
        super(DevBranchesNotSelfContained, self).__init__(msg)


class DevBranchDoesNotExist(WallE_InternalException):
    def __init__(self, branch):
        msg = ("The git repository appears to be in a bad shape. "
               "Branch `%s` does not exist." % branch)
        super(DevBranchDoesNotExist, self).__init__(msg)


# silent exceptions
class CommentAlreadyExists(WallE_SilentException):
    pass


class NotMyJob(WallE_SilentException):
    pass


class NothingToDo(WallE_SilentException):
    pass


class BuildInProgress(WallE_SilentException):
    pass


class BuildNotStarted(WallE_SilentException):
    pass<|MERGE_RESOLUTION|>--- conflicted
+++ resolved
@@ -127,15 +127,14 @@
     template = 'build_failed.md'
 
 
-<<<<<<< HEAD
-class AfterPullRequest(WallE_TemplateException):
-    code = 119
-    template = 'after_pull_request.md'
-=======
 class UnanimityApprovalRequired(WallE_TemplateException):
     code = 119
     template = 'need_approval.md'
->>>>>>> 44035283
+
+
+class AfterPullRequest(WallE_TemplateException):
+    code = 120
+    template = 'after_pull_request.md'
 
 
 # internal exceptions
