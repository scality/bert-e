--- conflicted
+++ resolved
@@ -5,8 +5,7 @@
 
 
 class WallE_Exception(Exception):
-    def __init__(self, msg):
-        Exception.__init__(self, msg)
+    pass
 
 
 class WallE_TemplateException(Exception):
@@ -50,7 +49,6 @@
 class BranchNameInvalidException(WallE_Exception):
     def __init__(self, name):
         self.branch = name
-<<<<<<< HEAD
         WallE_Exception.__init__(self, 'Invalid name: %r' % name)
 
 
@@ -64,100 +62,21 @@
 
 class ConflictException(WallE_TemplateException):
     template = 'conflict.md'
-=======
-        return WallE_Exception.__init__(self, 'Invalid name: %r' % name)
-
-
-class PrefixCannotBeMergedException(WallE_Exception):
-    def __init__(self, branch_to_be_merged):
-        msg = ("Sorry buddy! I cannot merge the branch `%s` into "
-               "`development/*` branches\n\n"
-               "The only patterns accepted are :\n"
-               "```"
-               "feature/RING-*\n"
-               "bugfix/RING-*\n"
-               "enhancement/RING-*\n"
-               "```"
-               "You should rename your branch and retry!"
-               % branch_to_be_merged)
-        return WallE_Exception.__init__(self, msg)
 
 
 class BuildFailedException(WallE_Exception):
     def __init__(self, pr_id):
         msg = 'The build on the pull request #%s did not succeed' % pr_id
-        return WallE_Exception.__init__(self, msg)
+        WallE_Exception.__init__(self, msg)
 
 
 class BuildInProgressException(WallE_Exception):
     def __init__(self, pr_id):
         msg = 'The build on the pull request #%s is still in progress...'
-        return WallE_Exception.__init__(self, msg % pr_id)
+        WallE_Exception.__init__(self, msg % pr_id)
 
 
 class BuildNotStartedException(WallE_Exception):
     def __init__(self, pr_id):
         msg = 'The build on the pull request #%s did not start yet.' % pr_id
-        return WallE_Exception.__init__(self, msg)
-
-
-class BranchDoesNotAcceptFeaturesException(WallE_Exception):
-    def __init__(self, branch_to_be_merged):
-        msg = ("Sorry buddy! I cannot accept a `feature/*` branch "
-               "in a maintenance branch\n\n"
-               "The only patterns accepted are :\n\n"
-               "```\n"
-               "bugfix/RING-*\n"
-               "enhancement/RING-*\n"
-               "```\n"
-               "You should rename your branch and retry!\n")
-        return WallE_Exception.__init__(self, msg)
-
-
-# TODO: remove the following exception
-class ManualModeException(WallE_Exception):
-    def __init__(self, current_branch, branch_to_be_merged):
-        msg = ("You have requested the manual mode."
-               "I've prepared the integration branch but "
-               "you need to merge manually.\n"
-               "Next steps :\n"
-               '```\n'
-               '#!bash\n'
-               " $ git checkout %s\n"
-               " $ git merge %s\n"
-               " $ # fix the conflicts if any.\n"
-               " $ git add <any modified file>\n"
-               " $ git commit\n"
-               " $ git push\n"
-               '```\n'
-               "After that, send your pull request id to "
-               "release.engineering@scality.com so we start again\n\n"
-               "Note : This last (annoying) step "
-               "will be automated in the next days"
-               % (current_branch.name, branch_to_be_merged.name))
-        return WallE_Exception.__init__(self, msg)
-
-
-class ConflictException(WallE_Exception):
-    def __init__(self, current_branch, branch_to_be_merged):
-        msg = ("Ouch:bangbang: I've encountered a conflict when I tried "
-               "to merge `%s` into `%s`.\n\n"
-               "Steps to resolve :\n"
-               '```\n'
-               '#!bash\n'
-               " $ git fetch\n"
-               " $ git checkout %s\n"
-               " $ git merge origin/%s\n"
-               " $ # intense conflict fixing\n"
-               " $ git add <any modified file>\n"
-               " $ git commit\n"
-               " $ git push\n"
-               '```\n'
-               "After that, send your pull request id to "
-               "release.engineering@scality.com so we start again\n\n"
-               "Note : This last (annoying) step will be automated "
-               "in the next days"
-               % (branch_to_be_merged.name, current_branch.name,
-                  current_branch.name, branch_to_be_merged.name))
-        return WallE_Exception.__init__(self, msg)
->>>>>>> bd41097d
+        WallE_Exception.__init__(self, msg)