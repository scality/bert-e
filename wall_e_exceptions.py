#!/usr/bin/env python
# -*- coding: utf-8 -*-

from template_loader import render


# base exceptions
class WallE_TemplateException(Exception):
    def __init__(self, **kwargs):
        msg = render(self.template, code=self.code, **kwargs)
        super(WallE_TemplateException, self).__init__(msg)


class WallE_InternalException(Exception):
    pass


class WallE_SilentException(Exception):
    pass


# template exceptions
class InitMessage(WallE_TemplateException):
    code = 10000
    template = 'init.md'


class HelpMessage(WallE_TemplateException):
    code = 10001
    template = 'help.md'


class CommandNotImplemented(WallE_TemplateException):
    code = 10002
    template = 'not_implemented.md'


class StatusReport(WallE_TemplateException):
    code = 10003
    template = 'status.md'


class BuildFailed(WallE_TemplateException):
    code = 10004
    template = 'build_failed.md'


class BuildInProgress(WallE_TemplateException):
    code = 10005
    template = 'build_in_progress.md'


class BuildNotStarted(WallE_TemplateException):
    code = 10006
    template = 'build_not_started.md'


class Conflict(WallE_TemplateException):
    code = 10007
    template = 'conflict.md'


class AuthorApprovalRequired(WallE_TemplateException):
    code = 10008
    template = 'need_approval.md'


class PeerApprovalRequired(WallE_TemplateException):
    code = 10009
    template = 'need_approval.md'


class MissingJiraIdMaintenance(WallE_TemplateException):
    code = 10010
    template = 'missing_jira_id_for_maintenance_branch.md'


class MismatchPrefixIssueType(WallE_TemplateException):
    code = 10011
    template = 'mismatch_prefix_issue_type.md'


class IncorrectFixVersion(WallE_TemplateException):
    code = 10012
    template = 'incorrect_fix_version.md'


class PrefixCannotBeMerged(WallE_TemplateException):
    code = 10013
    template = 'forbidden_branch.md'


class BranchDoesNotAcceptFeatures(WallE_TemplateException):
    code = 10014
    template = 'forbidden_branch_in_maintenance.md'


<<<<<<< HEAD
class BranchHistoryMismatch(WallE_TemplateException):
    code = 10015
    template = 'history_mismatch.md'
=======
class JiraIssueNotFound(WallE_TemplateException):
    code = 10016
    template = 'jira_issue_not_found.md'


class ParentJiraIssueNotFound(JiraIssueNotFound):
    code = 10017
    template = 'parent_jira_issue_not_found.md'
>>>>>>> 9c480e06


# internal exceptions
class UnableToSendEmail(WallE_InternalException):
    pass


class ImproperEmailFormat(WallE_InternalException):
    pass


class BranchNameInvalid(WallE_InternalException):
    def __init__(self, name):
        self.branch = name
        msg = 'Invalid name: %r' % name
        super(BranchNameInvalid, self).__init__(msg)


class ParentPullRequestNotFound(WallE_InternalException):
    def __init__(self, pr_id):
        msg = ("The parent Pull Request from this pull request #%s"
               " couldn't be found." % pr_id)
        super(ParentPullRequestNotFound, self).__init__(msg)


class JiraUnknownIssueType(WallE_InternalException):
    def __init__(self, issue_type):
        msg = ("Jira issue: unknown type %r" % issue_type)
        super(JiraUnknownIssueType, self).__init__(msg)


# silent exceptions
class CommentAlreadyExists(WallE_SilentException):
    pass


class NotMyJob(WallE_SilentException):
    pass


class NothingToDo(WallE_SilentException):
    pass<|MERGE_RESOLUTION|>--- conflicted
+++ resolved
@@ -95,11 +95,11 @@
     template = 'forbidden_branch_in_maintenance.md'
 
 
-<<<<<<< HEAD
 class BranchHistoryMismatch(WallE_TemplateException):
     code = 10015
     template = 'history_mismatch.md'
-=======
+
+
 class JiraIssueNotFound(WallE_TemplateException):
     code = 10016
     template = 'jira_issue_not_found.md'
@@ -108,7 +108,6 @@
 class ParentJiraIssueNotFound(JiraIssueNotFound):
     code = 10017
     template = 'parent_jira_issue_not_found.md'
->>>>>>> 9c480e06
 
 
 # internal exceptions
