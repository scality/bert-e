#!/usr/bin/env python
# -*- coding: utf-8 -*-

import argparse
import re
import six
import logging

from bitbucket_api import (Repository as BitBucketRepository,
                           Client)

if six.PY2:
    import sys
    import codecs

fields = {
    'author': ['author/username', 'author/display_name'],
    'close_source_branch': ['close_source_branch'],
    'title': ['title'],
    'destination': ['destination/branch/name'],
    'source': ['branch/name'],
    'state': ['state'],
    'created_on': ['created_on'],
    'updated_on': ['updated_on']
}


def filter_pr(your_login, your_password, your_mail, owner, slug, **kwargs):
    """Because Atlassian does not have a pull request search feature"""

    client = Client(your_login, your_password, your_mail)
    bbrepo = BitBucketRepository(client, owner=owner, repo_slug=slug)
    pr_list = []

    for pr in bbrepo.get_pull_requests():
        pr_match = True
        for field_name, data_accessessors in fields.items():
            regex = kwargs[field_name]
            if not regex:
                continue
            field_match = False
            for data_accessessor in data_accessessors:
                x = pr
                for accessessor_item in data_accessessor.split('/'):
                    x = x[accessessor_item]
                if re.search(regex, x, flags=re.IGNORECASE):
                    field_match = True
                    break
            pr_match = pr_match and field_match
            if not field_match:
                break

        if not pr_match:
            continue

<<<<<<< HEAD
        pr_id =('%s (%s) [%s]->[%s]https://bitbucket.org'
                '/%s/%s/pull-requests/%s'
                % (pr['id'],
                pr['author']['display_name'],
                pr['source']['branch']['name'],
                pr['destination']['branch']['name'],
                owner,
                slug,
                pr['id']))
        pr_list.append(pr_id)
    return pr_list

=======
        logging.info('%s (%s) [%s]->[%s]https://bitbucket.org/%s/%s/pull-requests/%s',
                     pr['id'],
                     pr['author']['display_name'],
                     pr['source']['branch']['name'],
                     pr['destination']['branch']['name'],
                     owner,
                     slug,
                     pr['id'])
>>>>>>> 2ee2faa6


def main():
    parser = (argparse
              .ArgumentParser(description='Searches for pull requests.'))

    for field_name, data_accessed in fields.items():
        parser.add_argument('--' + field_name,
                            help='Regular expression for the %s field'
                                 % field_name)

    parser.add_argument('your_login',
                        help='Your Bitbucket login')
    parser.add_argument('your_password',
                        help='Your Bitbucket password')
    parser.add_argument('your_mail',
                        help='Your Bitbucket email address')
    parser.add_argument('--owner', default='scality',
                        help='The owner of the repo (default: scality)')
    parser.add_argument('--slug', default='ring',
                        help='The repo\'s slug (default: ring)')

    args = vars(parser.parse_args())
    print(filter_pr(**args))


if __name__ == '__main__':
    if six.PY2:
        sys.stdout = (codecs
                      .getwriter('utf8')(sys.stdout))  # required for piping
    main()<|MERGE_RESOLUTION|>--- conflicted
+++ resolved
@@ -53,7 +53,6 @@
         if not pr_match:
             continue
 
-<<<<<<< HEAD
         pr_id =('%s (%s) [%s]->[%s]https://bitbucket.org'
                 '/%s/%s/pull-requests/%s'
                 % (pr['id'],
@@ -65,17 +64,6 @@
                 pr['id']))
         pr_list.append(pr_id)
     return pr_list
-
-=======
-        logging.info('%s (%s) [%s]->[%s]https://bitbucket.org/%s/%s/pull-requests/%s',
-                     pr['id'],
-                     pr['author']['display_name'],
-                     pr['source']['branch']['name'],
-                     pr['destination']['branch']['name'],
-                     owner,
-                     slug,
-                     pr['id'])
->>>>>>> 2ee2faa6
 
 
 def main():
@@ -99,7 +87,7 @@
                         help='The repo\'s slug (default: ring)')
 
     args = vars(parser.parse_args())
-    print(filter_pr(**args))
+    logging.info(filter_pr(**args))
 
 
 if __name__ == '__main__':
