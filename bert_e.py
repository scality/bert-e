--- conflicted
+++ resolved
@@ -1471,15 +1471,10 @@
 
     def _jira_get_issue(self, issue_id):
         try:
-<<<<<<< HEAD
             issue = jira_api.JiraIssue(
                 issue_id=issue_id,
                 login=self.settings['jira_username'],
                 passwd=self.jira_password)
-=======
-            issue = jira_api.JiraIssue(issue_id=issue_id, login='bert_e',
-                                       passwd=self._bbconn.auth.password)
->>>>>>> 412b997a
         except JIRAError as e:
             if e.status_code == 404:
                 raise JiraIssueNotFound(
