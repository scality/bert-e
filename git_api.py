--- conflicted
+++ resolved
@@ -10,19 +10,6 @@
         self.directory = mkdtemp()
         os.chdir(self.directory)
 
-<<<<<<< HEAD
-=======
-    def init(self):
-        """Reset the git repository."""
-        assert '/ring/' not in self._url  # This is a security, do not remove
-        cmd('git init')
-        cmd('touch a')
-        cmd('git add a')
-        cmd('git commit -m "Initial commit"')
-        cmd('git remote add origin ' + self._url)
-        cmd('git push --set-upstream origin master')
-
->>>>>>> c56d1c8a
     def clone(self, reference=''):
         if reference:
             reference = '--reference ' + reference
